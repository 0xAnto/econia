module.exports = {
  docs: [
    'welcome',
    {
      type: 'category',
      label: 'Move modules',
      link: {
        type: 'doc',
        id: 'move/modules'
      },
      items: [
        'move/changelog'
      ]
    },
    {
      type: 'category',
      label: 'Design overview',
      link: {
        type: 'doc',
        id: 'overview/index'
      },
      items: [
        'overview/orders',
        'overview/registry',
        'overview/incentives',
        'overview/market-accounts',
        'overview/matching'
      ]
    },
    {
      type: 'category',
      label: 'Move APIs',
      link: {
        type: 'doc',
        id: 'apis/index'
      },
      items: [
        'apis/registration',
        'apis/assets',
        'apis/trading',
        'apis/integrators',
        'apis/utility'
      ]
    },
    {
      type: 'category',
      label: 'Off-chain interfaces',
      link: {
        type: 'generated-index'
      },
      items: [
        'off-chain/events',
        'off-chain/python-sdk',
        'off-chain/rust-sdk',
        {
          type: 'category',
          label: 'Data service stack',
          link: {
            type: 'doc',
            id: 'off-chain/dss/data-service-stack'
          },
          items: [
            'off-chain/dss/changelog',
            'off-chain/dss/rest-api',
            'off-chain/dss/mqtt',
            'off-chain/dss/gcp',
            'off-chain/dss/terraform',
            'off-chain/dss/ci-cd',
          ]
        },
<<<<<<< HEAD
        {
            type: 'category',
            label: 'Design overview',
            link: {
                type: 'doc',
                id: 'overview/index'
            },
            items: [
                'overview/orders',
                'overview/registry',
                'overview/incentives',
                'overview/market-accounts',
                'overview/matching'
            ]
        },
        {
            type: 'category',
            label: 'Move APIs',
            link: {
                type: 'doc',
                id: 'apis/index'
            },
            items: [
                'apis/registration',
                'apis/assets',
                'apis/trading',
                'apis/integrators',
                'apis/utility'
            ]
        },
        {
            type: 'category',
            label: 'Off-chain interfaces',
            link: {
                type: 'generated-index'
            },
            items: [
                'off-chain/events',
                'off-chain/python-sdk',
                'off-chain/rust-sdk',
                {
                    type: 'category',
                    label: 'Data service stack',
                    link: {
                        type: 'doc',
                        id: 'off-chain/dss/data-service-stack'
                    },
                    items: [
                        'off-chain/dss/changelog',
                        'off-chain/dss/rest-api',
                        'off-chain/dss/websocket',
                        'off-chain/dss/gcp',
                        'off-chain/dss/terraform',
                        'off-chain/dss/ci-cd',
                    ]
                },
            ]
        },
        {
            type: 'category',
            label: 'Integrator Resources',
            link: {
                type: 'generated-index'
            },
            items: [
                'integrators/econia-labs',
                {
                    type: 'category',
                    label: 'Oracles',
                    link: {
                        type: 'generated-index'
                    },
                    items: [
                        'integrators/oracles/pyth',
                    ]
                },
                'integrators/bridges',
                'integrators/notifications',
                'integrators/reference-frontend',
            ]
        },
        'security',
        'logo',
        'glossary'
    ]
=======
      ]
    },
    {
      type: 'category',
      label: 'Integrator resources',
      link: {
        type: 'generated-index'
      },
      items: [
        'integrators/econia-labs',
        'integrators/pyth',
        'integrators/bridges',
      ]
    },
    'security',
    'logo',
    'glossary'
  ]
>>>>>>> 03ef8f99
}<|MERGE_RESOLUTION|>--- conflicted
+++ resolved
@@ -68,93 +68,6 @@
             'off-chain/dss/ci-cd',
           ]
         },
-<<<<<<< HEAD
-        {
-            type: 'category',
-            label: 'Design overview',
-            link: {
-                type: 'doc',
-                id: 'overview/index'
-            },
-            items: [
-                'overview/orders',
-                'overview/registry',
-                'overview/incentives',
-                'overview/market-accounts',
-                'overview/matching'
-            ]
-        },
-        {
-            type: 'category',
-            label: 'Move APIs',
-            link: {
-                type: 'doc',
-                id: 'apis/index'
-            },
-            items: [
-                'apis/registration',
-                'apis/assets',
-                'apis/trading',
-                'apis/integrators',
-                'apis/utility'
-            ]
-        },
-        {
-            type: 'category',
-            label: 'Off-chain interfaces',
-            link: {
-                type: 'generated-index'
-            },
-            items: [
-                'off-chain/events',
-                'off-chain/python-sdk',
-                'off-chain/rust-sdk',
-                {
-                    type: 'category',
-                    label: 'Data service stack',
-                    link: {
-                        type: 'doc',
-                        id: 'off-chain/dss/data-service-stack'
-                    },
-                    items: [
-                        'off-chain/dss/changelog',
-                        'off-chain/dss/rest-api',
-                        'off-chain/dss/websocket',
-                        'off-chain/dss/gcp',
-                        'off-chain/dss/terraform',
-                        'off-chain/dss/ci-cd',
-                    ]
-                },
-            ]
-        },
-        {
-            type: 'category',
-            label: 'Integrator Resources',
-            link: {
-                type: 'generated-index'
-            },
-            items: [
-                'integrators/econia-labs',
-                {
-                    type: 'category',
-                    label: 'Oracles',
-                    link: {
-                        type: 'generated-index'
-                    },
-                    items: [
-                        'integrators/oracles/pyth',
-                    ]
-                },
-                'integrators/bridges',
-                'integrators/notifications',
-                'integrators/reference-frontend',
-            ]
-        },
-        'security',
-        'logo',
-        'glossary'
-    ]
-=======
       ]
     },
     {
@@ -167,11 +80,11 @@
         'integrators/econia-labs',
         'integrators/pyth',
         'integrators/bridges',
+        'integrators/reference-frontend'
       ]
     },
     'security',
     'logo',
     'glossary'
   ]
->>>>>>> 03ef8f99
 }