--- conflicted
+++ resolved
@@ -216,387 +216,6 @@
 ## Units and market parameters
 
 There are a few important properties one cares about when creating and configuring a market, in rough order of priority:
-<<<<<<< HEAD
-
-#### Price granularity
-
-Market participants should be able to express prices that are close enough together to be effectively continuous while being far enough apart to reflect meaningful movement with a single increment.
-
-- **Too granular:** Almost every order occupies its own price level, and user interfaces struggle to display a useful segment of the order book before running out of visual real-estate.
-  Maximum price may be too low (not common).
-- **Too coarse:** A single increment (or decrement) in price reflects a dramatic shift in value whose magnitude exceeds those of smaller movements that are still meaningful to market participants.
-  Minimum price may be too high (common).
-- **Just right:** Prices are effectively continuous in that any meaningful movement is always expressible as some increment or decrement in price.
-  Orders coalesce into useful price levels, and the minimum/maximum prices are not relevant concerns to market action.
-
-#### Minimum order size
-
-Market participants should be able to create a limit order as long as it's for a meaningful amount of asset.
-Each individual limit order affected by a market order adds to the network fee cost of the market order's execution.
-Thus, it's in every participant's interest that every limit order has a meaningful enough size to include in the execution of a market order.
-
-- **Too low:** The limit order books become polluted with small orders and it becomes difficult or impossible to execute a market order without paying a significant network fee.
-  Malicious actors may conduct a denial-of-service attack by sending in lots of orders with negligible size.
-- **Too high:** Some or many meaningful market participants are cut out of trading action and thus must take their liquidity somewhere else.
-- **Just right:** Anyone who wants to provide liquidity can, even at smaller amounts, but malicious actors are denied an attack vector.
-
-#### Order size granularity
-
-Market participants should be able to express any amount as an order size that is close to or equal to the amount it reflects.
-One increment or decrement in order size should be a meaningful but not overwhelming difference in value.
-
-- **Too granular:** Size granularity is too coarse due to lack of ability to express the price of one size increment (or decrement) in terms smaller than a single subunit of asset.
-- **Too coarse:** A single increment (or decrement) in size reflects a dramatic shift in value whose magnitude exceeds those of smaller changes that are still meaningful to market participants. Minimum order size may be too high (not common).
-- **Just right:** Every amount of asset is expressible as a size with an equivalent asset amount that's close enough to the original amount so as to not change its value by a meaningful amount.
-
-Let's create a market with these key properties in mind, and find a configuration that makes sense in light of these concerns.
-
-### Creating a hypothetical market
-
-Consider a hypothetical trading pair `APT/USDC`, `APT` denominated in `USDC`.
-Here, `APT` is considered the "base" asset and `USDC` is considered the "quote asset", meaning that orders sized in `APT` are quoted in `USDC` per `APT`:
-
-| Term        | Specifies   | Symbol | Unit Decimals | Unit Price |
-| ----------- | ----------- | ------ | ------------- | ---------- |
-| Base asset  | Order size  | `APT`  | 8             | \$7.32     |
-| Quote asset | Order price | `USDC` | 6             | \$1.00     |
-
-We'd like to find a market configuration that makes sense given the above economic state.
-Configuring a market requires three values beyond the base and quote type:
-
-| Parameter          | Meaning                  | Units                      |
-| ------------------ | ------------------------ | -------------------------- |
-| Lot size           | Order size granularity   | Subunits of base (`APT`)   |
-| Tick size          | Lot value granularity    | Subunits of quote (`USDC`) |
-| Minimum order size | Minimum limit order lots | Number of lots             |
-
-This section utilizes helpers from the Econia Python SDK.
-If you'd like to follow along, run in the nearest terminal:
-
-```bash
-pip3 install econia-sdk
-python3
->>> from econia_sdk.utils.decimals import *
-```
-
-We'd like the value of one increment in order size to be worth about a penny, say \$0.00732.
-That means our lot size (in unit terms) should be 0.001 `APT`, which is worth said amount.
-To get the lot size in subunit terms so as to configure the market, we can use the SDK:
-
-```python
->>> lot_size_unit = "0.001"
->>> base_decimals = 8
->>> lot_size = get_lot_size_integer(lot_size_unit, base_decimals)
->>> lot_size
-100000
-```
-
-Now to configure the tick size; we know that this is the granularity in value of one lot, which is worth \$0.00732 per above.
-Therefore, we want a tick size of 0.00001 to achieve the lot value granularity required to express a price of \$0.00732 for one lot.
-Let's now get that in subunit terms using the SDK:
-
-```python
->>> tick_size_unit = "0.00001"
->>> quote_decimals = 6
->>> get_tick_size_integer(tick_size_unit, quote_decimals)
-10
-```
-
-It's easy to tell if this lot size and tick size combination is reasonable by checking the minimum and maximum price under these conditions in nominal (unit) terms.
-Note that the minimum price is also equivalent to price granularity, which tells us the granularity of value for a whole unit of APT as opposed to just one lot (equal here to 100000 subunits of `APT`).
-Now, using the SDK:
-
-```python
->>> get_min_quote_per_base_nominal(lot_size_unit, tick_size_unit)
-0.01
->>> get_max_quote_per_base_nominal(lot_size_unit, tick_size_unit)
-42949672.95
-```
-
-It looks like our price granularity is one penny and our maximum price is plenty high: if we configure a market this way, it will support `APT` prices up to \$42M `USDC` per `APT`.
-Since the current price of `APT` is \$7.32, this price granularity might be too coarse for higher-frequency traders.
-It's a good thing we checked!
-Fixing this is easy enough: we could increase our lot size which would make our size granularity more coarse than we desire, or we could decrease our tick size by one order of magnitude:
-
-```python
->>> tick_size_unit_new = "0.000001"
->>> get_tick_size_integer(tick_size_unit_new, quote_decimals)
-1
-```
-
-Great!
-That just so happens to be the smallest possible tick size in this case.
-Now let's plug this tick size back into the minimum and maximum price formulas to check our work:
-
-```python
->>> get_min_quote_per_base_nominal(lot_size_unit, tick_size_unit_new)
-0.001
->>> get_max_quote_per_base_nominal(lot_size_unit, tick_size_unit_new)
-4294967.295
-```
-
-Notice the maximum price has gone down by one order of magnitude, but it's still plenty high: this market would support `APT` prices up to \$4.2M `USDC` per `APT`.
-We're almost done at this point: we just need a minimum order size.
-Let's require a minimum limit order value of 0.5 `APT` (our base type), which has a market value of \$3.66 ($0.5 * \$7.32$).
-Using the SDK:
-
-```python
->>> get_min_size_integer("0.5", base_decimals, lot_size)
-500
-```
-
-Above is the minimum number of lots that a limit order must have before it can be placed.
-Remember that market orders can be of any size!
-We are done configuring the market now.
-These are our results:
-
-| Parameter    | Units                | Value  | Meaning                  |
-| ------------ | -------------------- | ------ | ------------------------ |
-| Lot size     | Subunits (of `APT`)  | 100000 | Order size granularity   |
-| Tick size    | Subunits (of `USDC`) | 1      | Lot value granularity    |
-| Minimum size | Lots (of `APT`)      | 500    | Minimum limit order lots |
-
-Always remember to check the minimum and maximum price of your configuration to ensure adequate price granularity and room for movement both upwards and downwards!
-
-### Noteworthy examples
-
-Consider the trading pair `wBTC/USDC`:
-as of the time of this writing, one `BTC` costs approximately 17792.27 `USD`, so initial choices for lot size and tick size might be:
-
-1. 0.00001 `wBTC` lot size (a value of 0.1779227 `USDC`).
-1. 0.01 `USDC` tick size.
-
-Notably, these choices yield a price granularity that's far too coarse (using the SDK from above):
-
-```python
->>> lot_size = "0.00001"
->>> tick_size = "0.01"
->>> get_min_quote_per_base_nominal(lot_size, tick_size)
-1000.0
-```
-
-That means only prices that are a multiple of \$1000 can be expressed in this configuration.
-Thus a different combination must be chosen, for example, by decreasing decimal tick size by a factor of 1000:
-
-1. 0.00001 `wBTC` decimal lot size (a value of 0.1779227 `USDC`).
-1. 0.00001 `USDC` decimal tick size.
-
-Let's check the minimum and maximum expressible prices with this configuration:
-
-```python
->>> lot_size = "0.00001"
->>> tick_size = "0.00001" # changed by / 1000
->>> get_min_quote_per_base_nominal(lot_size, tick_size)
-1.0
->>> get_max_quote_per_base_nominal(lot_size, tick_size)
-4294967295.0
-```
-
-That's a minimum price (and price granularity) of \$1, as well as a maximum price that's plenty high.
-This could work; if a price granularity of one penny is desired, then lower the tick size by a further factor of 100:
-
-```python
->>> lot_size = "0.00001"
->>> tick_size = "0.0000001" # changed by / 1000 / 100
->>> get_min_quote_per_base_nominal(lot_size, tick_size)
-0.01
->>> get_max_quote_per_base_nominal(lot_size, tick_size)
-42949672.95
-```
-
-**...but wait a second!** `USDC` *has 6 decimals and above, we've used 7*.
-We can see that this tick size is problematic by using `get_tick_size_integer` from the SDK:
-
-```
->>> get_tick_size_integer("0.0000001", 6)
-Traceback (most recent call last):
-...
-ValueError: Decimal unit too small to represent with 1 subunit
-```
-
-Thus, holding lot size constant, the most price granularity possible is \$0.10 which corresponds to a tick size of 0.000001 `USDC` (the minimum possible) and lot size of 0.00001 `WBTC`.
-
-If we increase lot size by a factor of 10 to 0.0001 `WBTC` which corresponds to an order value granularity of \$1.779 instead of \$0.1779, and keep the above tick size, then we have a price granularity of one penny:
-
-```python
->>> lot_size = "0.0001" # changed by * 10
->>> tick_size = "0.000001"
->>> get_min_quote_per_base_nominal(lot_size, tick_size)
-0.01
-```
-
-To finish, let's calculate the lot and tick sizes as well as a minimum size (worth \$5 of the base, `WBTC`) for this market:
-
-```python
->>> base_decimals = 9
->>> lot_size_decimal = "0.0001"
->>> quote_decimals = 6
->>> tick_size_decimal = "0.000001"
->>> lot_size = get_lot_size_integer(lot_size_decimal, base_decimals)
->>> lot_size
-100000
->>> tick_size = get_tick_size_integer(tick_size_decimal, quote_decimals)
->>> tick_size
-1
->>> min_size_float = 5/17792.27
->>> min_size_decimal = f"{min_size_float}"
->>> min_size = get_min_size_integer(min_size_decimal, base_decimals, lot_size)
->>> min_size
-3
-```
-
-Therefore our final market parameters are as follows:
-
-| Parameter    | Units                | Value  | Meaning                  |
-| ------------ | -------------------- | ------ | ------------------------ |
-| Lot size     | Subunits (of `WBTC`) | 100000 | Order size granularity   |
-| Tick size    | Subunits (of `USDC`) | 1      | Lot value granularity    |
-| Minimum size | Lots (of `WBTC`)     | 3      | Minimum limit order lots |
-
-______________________________________________________________________
-
-Next, consider a liquid staking derivative `sAPT` trading against `APT`, `sAPT/APT`, both having 8 decimals.
-Since the two assets have almost the same nominal price, price granularity will need to be higher here:
-
-| Variable          | Value          |
-| ----------------- | -------------- |
-| Decimal lot size  | 0.01 `sAPT`    |
-| Decimal tick size | 0.000001 `APT` |
-| Base decimals     | 8              |
-| Quote decimals    | 8              |
-
-Let's check the minimum and maximum price here using the SDK:
-
-```python
->>> lot_size = "0.01"
->>> tick_size = "0.000001"
->>> get_min_quote_per_base_nominal(lot_size, tick_size)
-0.0001
->>> get_max_quote_per_base_nominal(lot_size, tick_size)
-429496.7295
-```
-
-This gives us a price precision of 1/100th of a penny, with room to go even more precise should we desire.
-However we recall that the most granular possible price isn't necessarily desirable due to almost every order then occupying its own price level, cluttering user interfaces.
-Some coarseness is desirable for that reason.
-Although it is possible for user interfaces to summarize orders into price levels that don't actually exist, this approach would represent to the user information that is not accurate, and is not recommended.
-Should we use the maximum precision of 0.00000001 `APT` then we observe that the maximum price lowers but remains high enough for this pair, where the assets have almost the same value:
-
-```python
->>> lot_size = "0.01"
->>> tick_size = "0.00000001"
->>> get_min_quote_per_base_nominal(lot_size, tick_size)
-1e-06 # 0.000001
->>> get_max_quote_per_base_nominal(lot_size, tick_size)
-4294.967295
-```
-
-Last, let's calculate market parameters again using \$5 as our minimum order size:
-
-```python
->>> base_decimals = 8
->>> lot_size_decimal = "0.01"
->>> quote_decimals = 8
->>> tick_size_decimal = "0.00000001"
->>> lot_size = get_lot_size_integer(lot_size_decimal, base_decimals)
->>> lot_size
-1000000
->>> tick_size = get_tick_size_integer(tick_size_decimal, quote_decimals)
->>> tick_size
-1
->>> min_size_float = 5/7.23 # price of sAPT = $7.23
->>> min_size_decimal = f"{min_size_float}"
->>> get_min_size_integer(min_size_decimal, base_decimals, lot_size)
-70
-```
-
-Thus our final market parameters are:
-
-| Parameter    | Units                | Value   | Meaning                  |
-| ------------ | -------------------- | ------- | ------------------------ |
-| Lot size     | Subunits (of `sAPT`) | 1000000 | Order size granularity   |
-| Tick size    | Subunits (of `APT`)  | 1       | Lot value granularity    |
-| Minimum size | Lots (of `sAPT`)     | 70      | Minimum limit order lots |
-
-______________________________________________________________________
-
-Last, consider `wBTC` trading against a hypothetical stable coin `USDX` with 10 decimals: `wBTC/USDX`.
-Here, a market registrant may again opt for high price precision, but if they specify too much, they may not be able to encode the corresponding integer price in 32 bits:
-
-:::tip
-
-Prices in Econia are represented as 32-bit integers, such that the maximum possible integer price is $2^{32}-1 = 4294967295$ ticks per lot.
-
-:::
-
-| Variable                | Value                          |
-| ----------------------- | ------------------------------ |
-| Decimal lot size        | 0.0001 `wBTC`                  |
-| Quote asset decimals    | 10                             |
-| Decimal tick size       | 0.0000000001 `USDX` per `wBTC` |
-| Decimal price           | 17792.280012 `USDX` per `wBTC` |
-| Order value granularity | \$1.779                        |
-
-```python
->>> lot_size = "0.0001"
->>> tick_size = "0.0000000001"
->>> get_min_quote_per_base_nominal(lot_size, tick_size)
-1e-06 # 0.000001
->>> get_max_quote_per_base_nominal(lot_size, tick_size)
-4294.967295
-```
-
-Observe that the maximum expressible price under the above conditions is less than the current price, and that the price granularity is far too granular.
-Tick size can be increased by a factor of 10000 such that the current (and future) price fits into a 32-bit integer:
-
-```python
->>> lot_size = "0.0001"
->>> tick_size = "0.000001" # changed by * 10000
->>> get_min_quote_per_base_nominal(lot_size, tick_size)
-0.01
->>> get_max_quote_per_base_nominal(lot_size, tick_size)
-42949672.95
-```
-
-Notice that price granularity has become more coarse as a result of this change, which was desirable.
-Another option would have been to decrease lot size by a factor of 10000:
-
-```python
->>> lot_size = "0.00000001" # changed by / 10000
->>> tick_size = "0.0000000001"
->>> get_min_quote_per_base_nominal(lot_size, tick_size)
-0.01
->>> get_max_quote_per_base_nominal(lot_size, tick_size)
-42949672.95
-```
-
-Last and finally, let's calculate market parameters using a \$5 minimum order size using the lot and tick sizes immediately above:
-
-```python
->>> base_decimals = 9
->>> lot_size_decimal = "0.00000001"
->>> quote_decimals = 10
->>> tick_size_decimal = "0.0000000001"
->>> lot_size = get_lot_size_integer(lot_size_decimal, base_decimals)
->>> lot_size
-10
->>> tick_size = get_tick_size_integer(tick_size_decimal, quote_decimals)
->>> tick_size
-1
->>> min_size_float = 5/17792.27 # price of WBTC = $17792.27
->>> min_size_decimal = f"{min_size_float}"
->>> get_min_size_integer(min_size_decimal, base_decimals, lot_size)
-28103
-```
-
-In summary, these market parameters are:
-
-| Parameter    | Units                | Value | Meaning                  |
-| ------------ | -------------------- | ----- | ------------------------ |
-| Lot size     | Subunits (of `WBTC`) | 10    | Order size granularity   |
-| Tick size    | Subunits (of `USDX`) | 1     | Lot value granularity    |
-| Minimum size | Lots (of `WBTC`)     | 28103 | Minimum limit order lots |
-=======
 
 #### Price granularity
 
@@ -781,7 +400,6 @@
 | Lot size     | Subunits (of `sAPT`) | 1000000 | Order size granularity   |
 | Tick size    | Subunits (of `APT`)  | 1       | Lot value granularity    |
 | Minimum size | Lots (of `sAPT`)     | 50      | Minimum limit order lots |
->>>>>>> 82204896
 
 ## Adversarial considerations
 
