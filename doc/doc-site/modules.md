# Move modules

<<<<<<< HEAD
| Module | Source code | Documentation |
| ------ | ----------- | ------------- |
| `capability` | [capability.move](../../src/move/econia/sources/capability.move) | [capability.md](../../src/move/econia/build/Econia/docs/capability.md) |
| `coins`      | [coins.move](../../src/move/econia/sources/coins.move)           | [coins.md](../../src/move/econia/build/Econia/docs/coins.md)           |
| `critbit`    | [critbit.move](../../src/move/econia/sources/critbit.move)       | [critbit.md](../../src/move/econia/build/Econia/docs/critbit.md)       |
| `init`       | [init.move](../../src/move/econia/sources/init.move)             | [init.md](../../src/move/econia/build/Econia/docs/init.md)             |
| `market`     | [market.move](../../src/move/econia/sources/market.move)         | [market.md](../../src/move/econia/build/Econia/docs/market.md)         |
| `open_table` | [open_table.move](../../src/move/econia/sources/open_table.move) | [open_table.md](../../src/move/econia/build/Econia/docs/open_table.md) |
| `registry`   | [registry.move](../../src/move/econia/sources/registry.move)     | [registry.md](../../src/move/econia/build/Econia/docs/registry.md)     |
| `user`       | [user.move](../../src/move/econia/sources/user.move)             | [user.md](../../src/move/econia/build/Econia/docs/user.md)             |
=======
| Module       | Source code                                                      | Documentation                                                          |
| ------------ | ---------------------------------------------------------------- | ---------------------------------------------------------------------- |
| `assets`     |     [assets.move](../../src/move/econia/sources/assets.move)     |     [assets.md](../../src/move/econia/build/Econia/docs/assets.md)     |
| `critbit`    |    [critbit.move](../../src/move/econia/sources/critbit.move)    |    [critbit.md](../../src/move/econia/build/Econia/docs/critbit.md)    |
| `market`     |     [market.move](../../src/move/econia/sources/market.move)     |     [market.md](../../src/move/econia/build/Econia/docs/market.md)     |
| `open_table` | [open_table.move](../../src/move/econia/sources/open_table.move) | [open_table.md](../../src/move/econia/build/Econia/docs/open_table.md) |
| `order_id`   |   [order_id.move](../../src/move/econia/sources/order_id.move)   |   [order_id.md](../../src/move/econia/build/Econia/docs/order_id.md)   |
| `registry`   |   [registry.move](../../src/move/econia/sources/registry.move)   |   [registry.md](../../src/move/econia/build/Econia/docs/registry.md)   |
| `user`       |       [user.move](../../src/move/econia/sources/user.move)       |       [user.md](../../src/move/econia/build/Econia/docs/user.md)       |
>>>>>>> 45d13bc9

See also the assorted [dependencies charts](../../src/move/econia/dependencies.md), which do not render on GitBook.<|MERGE_RESOLUTION|>--- conflicted
+++ resolved
@@ -1,17 +1,5 @@
 # Move modules
 
-<<<<<<< HEAD
-| Module | Source code | Documentation |
-| ------ | ----------- | ------------- |
-| `capability` | [capability.move](../../src/move/econia/sources/capability.move) | [capability.md](../../src/move/econia/build/Econia/docs/capability.md) |
-| `coins`      | [coins.move](../../src/move/econia/sources/coins.move)           | [coins.md](../../src/move/econia/build/Econia/docs/coins.md)           |
-| `critbit`    | [critbit.move](../../src/move/econia/sources/critbit.move)       | [critbit.md](../../src/move/econia/build/Econia/docs/critbit.md)       |
-| `init`       | [init.move](../../src/move/econia/sources/init.move)             | [init.md](../../src/move/econia/build/Econia/docs/init.md)             |
-| `market`     | [market.move](../../src/move/econia/sources/market.move)         | [market.md](../../src/move/econia/build/Econia/docs/market.md)         |
-| `open_table` | [open_table.move](../../src/move/econia/sources/open_table.move) | [open_table.md](../../src/move/econia/build/Econia/docs/open_table.md) |
-| `registry`   | [registry.move](../../src/move/econia/sources/registry.move)     | [registry.md](../../src/move/econia/build/Econia/docs/registry.md)     |
-| `user`       | [user.move](../../src/move/econia/sources/user.move)             | [user.md](../../src/move/econia/build/Econia/docs/user.md)             |
-=======
 | Module       | Source code                                                      | Documentation                                                          |
 | ------------ | ---------------------------------------------------------------- | ---------------------------------------------------------------------- |
 | `assets`     |     [assets.move](../../src/move/econia/sources/assets.move)     |     [assets.md](../../src/move/econia/build/Econia/docs/assets.md)     |
@@ -21,6 +9,5 @@
 | `order_id`   |   [order_id.move](../../src/move/econia/sources/order_id.move)   |   [order_id.md](../../src/move/econia/build/Econia/docs/order_id.md)   |
 | `registry`   |   [registry.move](../../src/move/econia/sources/registry.move)   |   [registry.md](../../src/move/econia/build/Econia/docs/registry.md)   |
 | `user`       |       [user.move](../../src/move/econia/sources/user.move)       |       [user.md](../../src/move/econia/build/Econia/docs/user.md)       |
->>>>>>> 45d13bc9
 
 See also the assorted [dependencies charts](../../src/move/econia/dependencies.md), which do not render on GitBook.