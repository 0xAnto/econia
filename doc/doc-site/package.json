{
  "name": "econia-docs",
  "version": "0.0.0",
  "private": true,
  "scripts": {
    "docusaurus": "docusaurus",
    "start": "docusaurus start",
    "build": "docusaurus build",
    "swizzle": "docusaurus swizzle",
    "deploy": "docusaurus deploy",
    "clear": "docusaurus clear",
    "serve": "docusaurus serve",
    "write-translations": "docusaurus write-translations",
    "write-heading-ids": "docusaurus write-heading-ids"
  },
  "dependencies": {
    "@docusaurus/core": "2.4.1",
    "@docusaurus/preset-classic": "2.4.1",
    "@easyops-cn/docusaurus-search-local": "^0.33.6",
    "@mdx-js/react": "^1.6.22",
    "clsx": "^1.2.1",
    "got": "^11.8.6",
    "hast-util-is-element": "1.1.0",
    "prism-react-renderer": "^1.3.5",
    "react": "^17.0.2",
    "react-dom": "^17.0.2",
<<<<<<< HEAD
=======
    "redocusaurus": "^1.6.4",
>>>>>>> 82204896
    "rehype-katex": "5",
    "remark-math": "^3.0.1",
    "trim": "^0.0.3"
  },
  "devDependencies": {
    "@docusaurus/module-type-aliases": "2.4.1"
  },
  "browserslist": {
    "production": [
      ">0.5%",
      "not dead",
      "not op_mini all"
    ],
    "development": [
      "last 1 chrome version",
      "last 1 firefox version",
      "last 1 safari version"
    ]
  },
  "engines": {
    "node": ">=16.14"
  }
}<|MERGE_RESOLUTION|>--- conflicted
+++ resolved
@@ -24,10 +24,7 @@
     "prism-react-renderer": "^1.3.5",
     "react": "^17.0.2",
     "react-dom": "^17.0.2",
-<<<<<<< HEAD
-=======
     "redocusaurus": "^1.6.4",
->>>>>>> 82204896
     "rehype-katex": "5",
     "remark-math": "^3.0.1",
     "trim": "^0.0.3"
