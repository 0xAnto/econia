[package]
name = 'Econia'
<<<<<<< HEAD
version = '1.1.0' # Per SemVer

[addresses]
Econia = '0x389397a906ddab111bc8f8bfece404424d9da38f64e45f262e444281a2d71618'
TestUser = '0x1234'
TestUser1 = '0x2345'
TestUser2 = '0x3456'
TestUser3 = '0x4567'
TestUser4 = '0x5678'
=======
version = '2.0.0' # Per SemVer

[addresses]
econia = '0xc0deb00c'
# Mock users for unit tests
user = '0x1234'
user_0 = '0x2345'
user_1 = '0x3456'
user_2 = '0x4567'
user_3 = '0x5678'
>>>>>>> 7468e703

[dependencies.AptosFramework]
git = 'https://github.com/aptos-labs/aptos-core'
subdir = 'aptos-move/framework/aptos-framework'
rev = '7296f138e11113fab6a1e193fc3f18fa7d08bd3e'<|MERGE_RESOLUTION|>--- conflicted
+++ resolved
@@ -1,16 +1,5 @@
 [package]
 name = 'Econia'
-<<<<<<< HEAD
-version = '1.1.0' # Per SemVer
-
-[addresses]
-Econia = '0x389397a906ddab111bc8f8bfece404424d9da38f64e45f262e444281a2d71618'
-TestUser = '0x1234'
-TestUser1 = '0x2345'
-TestUser2 = '0x3456'
-TestUser3 = '0x4567'
-TestUser4 = '0x5678'
-=======
 version = '2.0.0' # Per SemVer
 
 [addresses]
@@ -21,7 +10,6 @@
 user_1 = '0x3456'
 user_2 = '0x4567'
 user_3 = '0x5678'
->>>>>>> 7468e703
 
 [dependencies.AptosFramework]
 git = 'https://github.com/aptos-labs/aptos-core'
