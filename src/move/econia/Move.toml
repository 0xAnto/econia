--- conflicted
+++ resolved
@@ -1,10 +1,6 @@
 [package]
 name = "Econia"
-<<<<<<< HEAD
-version = "4.2.0"
-=======
 version = "4.2.1"
->>>>>>> bfaf8900
 upgrade_policy = "compatible"
 authors = ["Econia Labs (developers@econialabs.com)"]
 
