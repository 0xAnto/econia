version: "3.9"

include:
  - compose.dss.yaml

services:
  streamer:
    build:
      context: ../../
      dockerfile: src/docker/tss/Dockerfile
    ports:
      - "50051:50051"
      - "8090:8090"
      - "8080:8080"
      - "8081:8081"

  processor:
    build:
      context: ../../
      dockerfile: src/docker/processor/Dockerfile
    depends_on:
      - postgres
    ports:
      - "8085:8085"
    volumes:
      - "./processor/config.yaml:/config.yaml"
    environment:
<<<<<<< HEAD
      - HEALTHCHECK_BEFORE_START=true
=======
      - HEALTHCHECK_BEFORE_START=true

  ws:
    build:
      context: ../../
      dockerfile: src/docker/api/Dockerfile.ws
      args:
        - POSTGRES_WEBSOCKETS_VERSION=0.11.1.0
    depends_on:
      - diesel
      - postgres
    environment:
      - PGWS_DB_URI=postgres://econia:econia@postgres/econia
      - PGWS_JWT_SECRET=econia_is_dooooooooooooooooooope
      - PGWS_CHECK_LISTENER_INTERVAL=1000
      - PGWS_LISTEN_CHANNEL=econiaws
    ports:
      - "3001:3000"
>>>>>>> 11ad9182
<|MERGE_RESOLUTION|>--- conflicted
+++ resolved
@@ -20,30 +20,10 @@
       dockerfile: src/docker/processor/Dockerfile
     depends_on:
       - postgres
+      - streamer
     ports:
       - "8085:8085"
     volumes:
       - "./processor/config.yaml:/config.yaml"
     environment:
-<<<<<<< HEAD
-      - HEALTHCHECK_BEFORE_START=true
-=======
-      - HEALTHCHECK_BEFORE_START=true
-
-  ws:
-    build:
-      context: ../../
-      dockerfile: src/docker/api/Dockerfile.ws
-      args:
-        - POSTGRES_WEBSOCKETS_VERSION=0.11.1.0
-    depends_on:
-      - diesel
-      - postgres
-    environment:
-      - PGWS_DB_URI=postgres://econia:econia@postgres/econia
-      - PGWS_JWT_SECRET=econia_is_dooooooooooooooooooope
-      - PGWS_CHECK_LISTENER_INTERVAL=1000
-      - PGWS_LISTEN_CHANNEL=econiaws
-    ports:
-      - "3001:3000"
->>>>>>> 11ad9182
+      - HEALTHCHECK_BEFORE_START=true