version: "3.9"

include:
  - compose.database.yaml

services:

  streamer:
    build:
      context: ../../
      dockerfile: src/docker/tss/Dockerfile
    ports:
      - "50051:50051"
      - "8090:8090"
      - "8080:8080"
      - "8081:8081"

  postgrest:
    depends_on:
      - diesel
      - postgres
    environment:
      PGRST_DB_URI: "postgres://econia:econia@postgres:5432/econia"
      PGRST_DB_ANON_ROLE: web_anon
      PGRST_DB_SCHEMA: api
    image: postgrest/postgrest
    ports:
      - "3001:3000"

  processor:
    build:
      context: ../../
      dockerfile: src/docker/processor/Dockerfile
    depends_on:
      - postgres
      - streamer
    ports:
      - "8085:8085"
    volumes:
      - "./processor/config.yaml:/config.yaml"

  ws:
    build:
      context: ../../
      dockerfile: src/docker/api/Dockerfile.ws
      args:
        - POSTGRES_WEBSOCKETS_VERSION=0.11.1.0
    depends_on:
      - diesel
      - postgres
    environment:
      - PGWS_DB_URI=postgres://econia:econia@postgres/econia
      - PGWS_JWT_SECRET=econia_is_dooooooooooooooooooope
      - PGWS_CHECK_LISTENER_INTERVAL=1000
      - PGWS_LISTEN_CHANNEL=econiaws
    ports:
<<<<<<< HEAD
      - 3000:8083
=======
      - 3000:3000
>>>>>>> f731a535
<|MERGE_RESOLUTION|>--- conflicted
+++ resolved
@@ -54,8 +54,4 @@
       - PGWS_CHECK_LISTENER_INTERVAL=1000
       - PGWS_LISTEN_CHANNEL=econiaws
     ports:
-<<<<<<< HEAD
-      - 3000:8083
-=======
-      - 3000:3000
->>>>>>> f731a535
+      - 3000:3000