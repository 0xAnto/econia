--- conflicted
+++ resolved
@@ -14,24 +14,14 @@
           "type_info": "Numeric"
         }
       ],
-      "nullable": [
-        false,
-        null
-      ],
-      "parameters": {
-        "Left": [
-          "Numeric",
-          "Int8"
-        ]
+      "nullable": [false, null],
+      "parameters": {
+        "Left": ["Numeric", "Int8"]
       }
     },
     "query": "\n        select\n            price,\n            sum(size) as \"size!\"\n        from orders where\n            market_id = $1 and\n            order_state = 'open' and\n            side = 'bid'\n        group by price order by price desc limit $2;\n        "
   },
-<<<<<<< HEAD
   "2a38e3095c7b4c79aaea71cb1e3a59feeb2502cf6bae6ebe9bd076c77c9cc8c4": {
-=======
-  "2dbdefb8d899d757e1df1e5c9bff7004395f69e8c70af2c3d95ca73e526f0e32": {
->>>>>>> b4cdcaa9
     "describe": {
       "columns": [
         {
@@ -70,21 +60,9 @@
           "type_info": "Numeric"
         }
       ],
-      "nullable": [
-        false,
-        false,
-        false,
-        false,
-        false,
-        false,
-        false
-      ],
-      "parameters": {
-        "Left": [
-          "Numeric",
-          "Timestamptz",
-          "Timestamptz"
-        ]
+      "nullable": [false, false, false, false, false, false, false],
+      "parameters": {
+        "Left": ["Numeric", "Timestamptz", "Timestamptz"]
       }
     },
     "query": "\n                select\n                    market_id,\n                    start_time,\n                    open,\n                    high,\n                    low,\n                    close,\n                    volume\n                from bars_30m where market_id = $1 and start_time >= $2 and start_time < $3\n                order by start_time;\n                "
@@ -108,10 +86,7 @@
           "type_info": {
             "Custom": {
               "kind": {
-                "Enum": [
-                  "bid",
-                  "ask"
-                ]
+                "Enum": ["bid", "ask"]
               },
               "name": "side"
             }
@@ -143,12 +118,7 @@
           "type_info": {
             "Custom": {
               "kind": {
-                "Enum": [
-                  "open",
-                  "filled",
-                  "cancelled",
-                  "evicted"
-                ]
+                "Enum": ["open", "filled", "cancelled", "evicted"]
               },
               "name": "order_state"
             }
@@ -172,9 +142,7 @@
         false
       ],
       "parameters": {
-        "Left": [
-          "Text"
-        ]
+        "Left": ["Text"]
       }
     },
     "query": "\n        select\n            market_order_id,\n            market_id,\n            side as \"side: db::models::order::Side\",\n            size,\n            price,\n            user_address,\n            custodian_id,\n            order_state as \"order_state: db::models::order::OrderState\",\n            created_at\n        from orders where user_address = $1 and order_state = 'open'\n        order by created_at;\n        "
@@ -218,21 +186,9 @@
           "type_info": "Numeric"
         }
       ],
-      "nullable": [
-        false,
-        false,
-        false,
-        false,
-        false,
-        false,
-        false
-      ],
-      "parameters": {
-        "Left": [
-          "Numeric",
-          "Timestamptz",
-          "Timestamptz"
-        ]
+      "nullable": [false, false, false, false, false, false, false],
+      "parameters": {
+        "Left": ["Numeric", "Timestamptz", "Timestamptz"]
       }
     },
     "query": "\n                select\n                    market_id,\n                    start_time,\n                    open,\n                    high,\n                    low,\n                    close,\n                    volume\n                from bars_1m where market_id = $1 and start_time >= $2 and start_time < $3\n                order by start_time;\n                "
@@ -251,20 +207,13 @@
           "type_info": "Numeric"
         }
       ],
-      "nullable": [
-        false,
-        null
-      ],
-      "parameters": {
-        "Left": [
-          "Numeric",
-          "Int8"
-        ]
+      "nullable": [false, null],
+      "parameters": {
+        "Left": ["Numeric", "Int8"]
       }
     },
     "query": "\n        select\n            price,\n            sum(size) as \"size!\"\n        from orders where\n            market_id = $1 and\n            order_state = 'open' and\n            side = 'ask'\n        group by price order by price limit $2;\n        "
   },
-<<<<<<< HEAD
   "a65c6cd1719b1dfdf608c71366e0086b5eaa068f392296a6c98a506570b68a0d": {
     "describe": {
       "columns": [
@@ -274,9 +223,7 @@
           "type_info": "Numeric"
         }
       ],
-      "nullable": [
-        false
-      ],
+      "nullable": [false],
       "parameters": {
         "Left": []
       }
@@ -284,36 +231,6 @@
     "query": "select market_id from markets;"
   },
   "a78bc2aa43f9e0709032bedfe0cc9d4b88832ad7714e546bf1829c32da9d910e": {
-=======
-  "8b13d24afeefc62bea2992669ef596a81a4e955b8d6f2b0f3e6fff9b34dc7d02": {
-    "describe": {
-      "columns": [
-        {
-          "name": "price",
-          "ordinal": 0,
-          "type_info": "Numeric"
-        },
-        {
-          "name": "size!",
-          "ordinal": 1,
-          "type_info": "Numeric"
-        }
-      ],
-      "nullable": [
-        false,
-        null
-      ],
-      "parameters": {
-        "Left": [
-          "Numeric",
-          "Int8"
-        ]
-      }
-    },
-    "query": "\n        select\n            price,\n            sum(size) as \"size!\"\n        from orders where\n            market_id = $1 and\n            order_state = 'open' and\n            side = 'ask'\n        group by price order by price limit $2;\n        "
-  },
-  "9b6957a0c7fbf019627926acde84f5dbe9715dfe47984b1dc0cff46778220ee1": {
->>>>>>> b4cdcaa9
     "describe": {
       "columns": [
         {
@@ -352,21 +269,9 @@
           "type_info": "Numeric"
         }
       ],
-      "nullable": [
-        false,
-        false,
-        false,
-        false,
-        false,
-        false,
-        false
-      ],
-      "parameters": {
-        "Left": [
-          "Numeric",
-          "Timestamptz",
-          "Timestamptz"
-        ]
+      "nullable": [false, false, false, false, false, false, false],
+      "parameters": {
+        "Left": ["Numeric", "Timestamptz", "Timestamptz"]
       }
     },
     "query": "\n                select\n                    market_id,\n                    start_time,\n                    open,\n                    high,\n                    low,\n                    close,\n                    volume\n                from bars_1h where market_id = $1 and start_time >= $2 and start_time < $3\n                order by start_time;\n                "
@@ -410,21 +315,9 @@
           "type_info": "Numeric"
         }
       ],
-      "nullable": [
-        false,
-        false,
-        false,
-        false,
-        false,
-        false,
-        false
-      ],
-      "parameters": {
-        "Left": [
-          "Numeric",
-          "Timestamptz",
-          "Timestamptz"
-        ]
+      "nullable": [false, false, false, false, false, false, false],
+      "parameters": {
+        "Left": ["Numeric", "Timestamptz", "Timestamptz"]
       }
     },
     "query": "\n                select\n                    market_id,\n                    start_time,\n                    open,\n                    high,\n                    low,\n                    close,\n                    volume\n                from bars_5m where market_id = $1 and start_time >= $2 and start_time < $3\n                order by start_time;;\n                "
@@ -448,10 +341,7 @@
           "type_info": {
             "Custom": {
               "kind": {
-                "Enum": [
-                  "bid",
-                  "ask"
-                ]
+                "Enum": ["bid", "ask"]
               },
               "name": "side"
             }
@@ -483,12 +373,7 @@
           "type_info": {
             "Custom": {
               "kind": {
-                "Enum": [
-                  "open",
-                  "filled",
-                  "cancelled",
-                  "evicted"
-                ]
+                "Enum": ["open", "filled", "cancelled", "evicted"]
               },
               "name": "order_state"
             }
@@ -512,9 +397,7 @@
         false
       ],
       "parameters": {
-        "Left": [
-          "Text"
-        ]
+        "Left": ["Text"]
       }
     },
     "query": "\n        select\n            market_order_id,\n            market_id,\n            side as \"side: db::models::order::Side\",\n            size,\n            price,\n            user_address,\n            custodian_id,\n            order_state as \"order_state: db::models::order::OrderState\",\n            created_at\n        from orders where user_address = $1 order by created_at;\n        "
@@ -558,21 +441,9 @@
           "type_info": "Numeric"
         }
       ],
-      "nullable": [
-        false,
-        false,
-        false,
-        false,
-        false,
-        false,
-        false
-      ],
-      "parameters": {
-        "Left": [
-          "Numeric",
-          "Timestamptz",
-          "Timestamptz"
-        ]
+      "nullable": [false, false, false, false, false, false, false],
+      "parameters": {
+        "Left": ["Numeric", "Timestamptz", "Timestamptz"]
       }
     },
     "query": "\n                select\n                    market_id,\n                    start_time,\n                    open,\n                    high,\n                    low,\n                    close,\n                    volume\n                from bars_15m where market_id = $1 and start_time >= $2 and start_time < $3\n                order by start_time;;\n                "
@@ -601,10 +472,7 @@
           "type_info": {
             "Custom": {
               "kind": {
-                "Enum": [
-                  "bid",
-                  "ask"
-                ]
+                "Enum": ["bid", "ask"]
               },
               "name": "side"
             }
@@ -631,22 +499,9 @@
           "type_info": "Timestamptz"
         }
       ],
-      "nullable": [
-        false,
-        false,
-        false,
-        false,
-        true,
-        false,
-        false,
-        false
-      ],
-      "parameters": {
-        "Left": [
-          "Numeric",
-          "Timestamptz",
-          "Timestamptz"
-        ]
+      "nullable": [false, false, false, false, true, false, false, false],
+      "parameters": {
+        "Left": ["Numeric", "Timestamptz", "Timestamptz"]
       }
     },
     "query": "\n        select\n            market_id,\n            maker_order_id,\n            maker,\n            maker_side as \"maker_side: db::models::order::Side\",\n            custodian_id,\n            size,\n            price,\n            time\n        from fills where market_id = $1 and time >= $2 and time < $3 order by time;\n        "
