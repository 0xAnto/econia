use std::sync::Arc;

use axum::{
    extract::{Path, Query, State},
    Json,
};
<<<<<<< HEAD
use serde::Deserialize;
=======
use bigdecimal::BigDecimal;
>>>>>>> 697a89c1
use types::error::TypeError;

use crate::{error::ApiError, util::check_addr, AppState};

#[derive(Debug, Deserialize)]
pub struct AccountOrderParams {
    limit: Option<u32>,
    offset: Option<u32>,
}

pub async fn order_history_by_account(
    Query(params): Query<AccountOrderParams>,
    Path(account_address): Path<String>,
    State(state): State<Arc<AppState>>,
) -> Result<Json<Vec<types::order::Order>>, ApiError> {
    check_addr(&account_address)?;

    let limit = params.limit.map(|v| i64::from(v));
    let offset = params.offset.map(|v| i64::from(v));

    let order_history_query = sqlx::query_as!(
        db::models::order::Order,
        r#"
        select
            market_order_id,
            market_id,
            side as "side: db::models::order::Side",
            size,
            price,
            user_address,
            custodian_id,
            order_state as "order_state: db::models::order::OrderState",
            created_at
        from orders where user_address = $1 order by created_at limit $2 offset $3;
        "#,
        account_address,
        limit,
        offset
    )
    .fetch_all(&state.pool)
    .await?;

    if order_history_query.is_empty() {
        return Err(ApiError::NotFound);
    }

    let order_history = order_history_query
        .into_iter()
        .map(|v| v.try_into())
        .collect::<Result<Vec<types::order::Order>, TypeError>>()?;

    Ok(Json(order_history))
}

pub async fn open_orders_by_account(
    Query(params): Query<AccountOrderParams>,
    Path(account_address): Path<String>,
    State(state): State<Arc<AppState>>,
) -> Result<Json<Vec<types::order::Order>>, ApiError> {
    check_addr(&account_address)?;

    let limit = params.limit.map(|v| i64::from(v));
    let offset = params.offset.map(|v| i64::from(v));

    let open_orders_query = sqlx::query_as!(
        db::models::order::Order,
        r#"
        select
            market_order_id,
            market_id,
            side as "side: db::models::order::Side",
            size,
            price,
            user_address,
            custodian_id,
            order_state as "order_state: db::models::order::OrderState",
            created_at
        from orders where user_address = $1 and order_state = 'open'
        order by created_at limit $2 offset $3;
        "#,
        account_address,
        limit,
        offset
    )
    .fetch_all(&state.pool)
    .await?;

    if open_orders_query.is_empty() {
        return Err(ApiError::NotFound);
    }

    let open_orders = open_orders_query
        .into_iter()
        .map(|v| v.try_into())
        .collect::<Result<Vec<types::order::Order>, TypeError>>()?;

    Ok(Json(open_orders))
}

pub async fn fills_by_account_and_market(
    Path((account_address, market_id)): Path<(String, u64)>,
    State(state): State<Arc<AppState>>,
) -> Result<Json<Vec<types::order::Fill>>, ApiError> {
    check_addr(&account_address)?;
    let market_id = BigDecimal::from(market_id);

    let fills_query = sqlx::query_as!(
        db::models::fill::Fill,
        r#"
        select
            market_id,
            maker_order_id,
            maker,
            maker_side as "maker_side: db::models::order::Side",
            custodian_id,
            size,
            price,
            time
        from fills where maker = $1 and market_id = $2 order by time;
        "#,
        account_address,
        market_id,
    )
    .fetch_all(&state.pool)
    .await?;

    let fills = fills_query
        .into_iter()
        .map(|v| v.try_into())
        .collect::<Result<Vec<types::order::Fill>, TypeError>>()?;

    Ok(Json(fills))
}

#[cfg(test)]
mod tests {
    use axum::{
        body::Body,
        http::{Request, StatusCode},
    };
    use tower::ServiceExt;

    use crate::{load_config, tests::make_test_server};

    /// Test that the order history by account endpoint returns order history
    /// for the specified user.
    ///
    /// This test sends a GET request to the `/account/{account_address}/order-history`
    /// endpoint with the `account_address` parameter set to `0x123`. The response is
    /// then checked to ensure that it has a `200 OK` status code, and the
    /// response body is checked to ensure that it is a JSON response in the
    /// correct format.
    #[tokio::test]
    async fn test_order_history_by_account() {
        let account_address = "0x123";
        let config = load_config();
        let app = make_test_server(config).await;

        let response = app
            .oneshot(
                Request::builder()
                    .uri(format!("/account/{}/order-history", account_address))
                    .body(Body::empty())
                    .unwrap(),
            )
            .await
            .unwrap();

        assert_eq!(response.status(), StatusCode::OK);

        let body = hyper::body::to_bytes(response.into_body()).await.unwrap();
        let res = serde_json::from_slice::<Vec<types::order::Order>>(&body);
        assert!(res.is_ok());
    }

    /// Test that the order history by account endpoint uses the limit and offset
    /// query parameters when provided, and returns the appropriate order history
    /// items for the query.
    ///
    /// This test sends a GET request to the `/accounts/{account_id}/order-history`
    /// endpoint with the `account_id` path parameter set to `0x123`, the `limit`
    /// query parameter set to `10`, and the `offset` query parameter set to `10`.
    /// The response is then checked to ensure that it has a `200 OK` status code,
    /// and the response body is checked to ensure that it is a JSON response in
    /// the correct format. Additionally, the JSON is checked to make sure it has
    /// the number of items it contains is correct.
    #[tokio::test]
    async fn test_order_history_by_account_with_limit_offset() {
        let account_id = "0x123";
        let limit = 10;
        let offset = 10;

        let config = load_config();
        let app = make_test_server(config).await;

        let response = app
            .oneshot(
                Request::builder()
                    .uri(format!(
                        "/account/{}/order-history?limit={}&offset={}",
                        account_id, limit, offset
                    ))
                    .body(Body::empty())
                    .unwrap(),
            )
            .await
            .unwrap();

        assert_eq!(response.status(), StatusCode::OK);

        let body = hyper::body::to_bytes(response.into_body()).await.unwrap();
        let res = serde_json::from_slice::<Vec<types::order::Order>>(&body);
        assert!(res.is_ok());

        let res = res.unwrap();
        assert_eq!(res.len(), 10);
    }

    /// Test that the order history by account endpoint returns a `400 Bad Request`
    /// error when an invalid account address is sent.
    ///
    /// This test sends a GET request to the `/account/{account_address}/order-history`
    /// endpoint with the `account_address` parameter set to `hello`. The response is
    /// checked to ensure that it has a `400 Bad Request` status code.
    #[tokio::test]
    async fn test_order_history_for_invalid_address() {
        let account_address = "hello";
        let config = load_config();
        let app = make_test_server(config).await;

        let response = app
            .oneshot(
                Request::builder()
                    .uri(format!("/account/{}/order-history", account_address))
                    .body(Body::empty())
                    .unwrap(),
            )
            .await
            .unwrap();

        assert_eq!(response.status(), StatusCode::BAD_REQUEST);
    }

    /// Test that the open orders by account endpoint returns open orders
    /// for the specified user.
    ///
    /// This test sends a GET request to the `/account/{account_address}/open-orders`
    /// endpoint with the `account_address` parameter set to `0x123`. The response is
    /// then checked to ensure that it has a `200 OK` status code, and the
    /// response body is checked to ensure that it is a JSON response in the
    /// correct format.
    #[tokio::test]
<<<<<<< HEAD
    async fn test_open_orders_by_account_with_limit_offset() {
        let account_id = "0x123";
=======
    async fn test_open_orders_by_account() {
        let account_address = "0x123";
>>>>>>> 697a89c1
        let config = load_config();
        let app = make_test_server(config).await;

        let response = app
            .oneshot(
                Request::builder()
                    .uri(format!("/account/{}/open-orders", account_address))
                    .body(Body::empty())
                    .unwrap(),
            )
            .await
            .unwrap();

        assert_eq!(response.status(), StatusCode::OK);

        let body = hyper::body::to_bytes(response.into_body()).await.unwrap();
        let res = serde_json::from_slice::<Vec<types::order::Order>>(&body);
        assert!(res.is_ok());
    }

    /// Test that the open orders by account endpoint uses the limit and offset
    /// query parameters when provided, and returns the appropriate order history
    /// items for the query.
    ///
    /// This test sends a GET request to the `/accounts/{account_id}/open-orders`
    /// endpoint with the `account_id` parameter set to `0x123`, the `limit`
    /// query parameter set to `10`, and the `offset` query parameter set to `10`.
    /// The response is then checked to ensure that it has a `200 OK` status code,
    /// and the response body is checked to ensure that it is a JSON response in
    /// the correct format. Additionally, the JSON is checked to make sure it has
    /// the number of items it contains is correct.
    #[tokio::test]
    async fn test_open_orders_by_account() {
        let account_id = "0x123";
        let limit = 10;
        let offset = 10;

        let config = load_config();
        let app = make_test_server(config).await;

        let response = app
            .oneshot(
                Request::builder()
                    .uri(format!(
                        "/account/{}/open-orders?limit={}&offset={}",
                        account_id, limit, offset
                    ))
                    .body(Body::empty())
                    .unwrap(),
            )
            .await
            .unwrap();

        assert_eq!(response.status(), StatusCode::OK);

        let body = hyper::body::to_bytes(response.into_body()).await.unwrap();
        let res = serde_json::from_slice::<Vec<types::order::Order>>(&body);
        assert!(res.is_ok());

        let res = res.unwrap();
        assert_eq!(res.len(), 10);
    }

    /// Test that the open orders by account endpoint returns a `400 Bad Request`
    /// error when an invalid account address is sent.
    ///
    /// This test sends a GET request to the `/account/{account_address}/open-orders`
    /// endpoint with the `account_address` parameter set to `hello`. The response is
    /// checked to ensure that it has a `400 Bad Request` status code.
    #[tokio::test]
    async fn test_open_orders_for_invalid_address() {
        let account_address = "hello";

        let config = load_config();
        let app = make_test_server(config).await;

        let response = app
            .oneshot(
                Request::builder()
                    .uri(format!("/account/{}/open-orders", account_address))
                    .body(Body::empty())
                    .unwrap(),
            )
            .await
            .unwrap();

        assert_eq!(response.status(), StatusCode::BAD_REQUEST);
    }

    /// Test that the fills by accoutn and market endpoint returns a `400 Bad Request`
    /// error when an invalid account address is sent.
    ///
    /// This test sends a GET request to the `/account/{account_address}/markets/{market_id}/fills`
    /// endpoint with the `account_address` parameter set to `hello`. The response is
    /// checked to ensure that it has a `400 Bad Request` status code.
    #[tokio::test]
    async fn test_fills_by_account_and_market() {
        let account_address = "0x123";
        let market_id = 1;
        let config = load_config();
        let app = make_test_server(config).await;

        let response = app
            .oneshot(
                Request::builder()
                    .uri(format!(
                        "/account/{}/markets/{}/fills",
                        account_address, market_id
                    ))
                    .body(Body::empty())
                    .unwrap(),
            )
            .await
            .unwrap();

        assert_eq!(response.status(), StatusCode::OK);

        let body = hyper::body::to_bytes(response.into_body()).await.unwrap();
        let res = serde_json::from_slice::<Vec<types::order::Fill>>(&body);
        assert!(res.is_ok());
    }

    /// Test that the fills by account and market endpoint returns fills for the
    /// specified user and market.
    ///
    /// This test sends a GET request to the `/account/{account_address}/markets/{market_id}/fills`
    /// endpoint with the `account_address` parameter set to `0x123`, and the
    /// `market_id` parameter set to `1`. The response is checked to ensure that
    /// it has a `200 OK` status code, and the response body is checked to ensure
    /// that it is a JSON response in the correct format.
    #[tokio::test]
    async fn test_fills_by_account_and_market_for_invalid_address() {
        let account_address = "hello";
        let market_id = 1;
        let config = load_config();
        let app = make_test_server(config).await;

        let response = app
            .oneshot(
                Request::builder()
                    .uri(format!(
                        "/account/{}/markets/{}/fills",
                        account_address, market_id
                    ))
                    .body(Body::empty())
                    .unwrap(),
            )
            .await
            .unwrap();

        assert_eq!(response.status(), StatusCode::BAD_REQUEST);
    }
}<|MERGE_RESOLUTION|>--- conflicted
+++ resolved
@@ -4,11 +4,8 @@
     extract::{Path, Query, State},
     Json,
 };
-<<<<<<< HEAD
+use bigdecimal::BigDecimal;
 use serde::Deserialize;
-=======
-use bigdecimal::BigDecimal;
->>>>>>> 697a89c1
 use types::error::TypeError;
 
 use crate::{error::ApiError, util::check_addr, AppState};
@@ -261,13 +258,8 @@
     /// response body is checked to ensure that it is a JSON response in the
     /// correct format.
     #[tokio::test]
-<<<<<<< HEAD
-    async fn test_open_orders_by_account_with_limit_offset() {
-        let account_id = "0x123";
-=======
     async fn test_open_orders_by_account() {
         let account_address = "0x123";
->>>>>>> 697a89c1
         let config = load_config();
         let app = make_test_server(config).await;
 
