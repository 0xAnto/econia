--- conflicted
+++ resolved
@@ -123,19 +123,6 @@
 }
 
 async fn get_market_ids(pool: Pool<Postgres>) -> Vec<u64> {
-<<<<<<< HEAD
-    tracing::error!("getting market ids");
-    sqlx::query_as!(
-        types::query::MarketIdQuery,
-        r#"select market_id from markets;"#
-    )
-    .fetch_all(&pool)
-    .await
-    .unwrap()
-    .into_iter()
-    .map(|v| v.market_id.to_u64().unwrap())
-    .collect::<Vec<u64>>()
-=======
     sqlx::query_as!(MarketIdQuery, r#"select market_id from markets"#)
         .fetch_all(&pool)
         .await
@@ -143,7 +130,6 @@
         .into_iter()
         .map(|v| v.market_id.to_u64().unwrap())
         .collect::<Vec<u64>>()
->>>>>>> 697a89c1
 }
 
 async fn start_redis_channels(
