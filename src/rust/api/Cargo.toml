[package]
name = "api"
version = "0.1.0"
edition = "2021"

# See more keys and their definitions at https://doc.rust-lang.org/cargo/reference/manifest.html

[dependencies]
<<<<<<< HEAD
axum = { version = "0.6.10", features = ["ws"] }
=======
axum = { version = "0.6.10", features = ["query", "ws"] }
>>>>>>> 337f6824
bigdecimal = { workspace = true }
chrono = { workspace = true }
db = { path = "../db" }
dotenvy = { workspace = true }
envy = { workspace = true }
futures-util = { workspace = true }
redis = { version = "0.22.3", features = [
    "tokio-comp",
    "tokio-native-tls-comp",
    "r2d2",
] }
regex = "1.7.2"
serde = { workspace = true, features = ["derive"] }
serde_json = { workspace = true }
sqlx = { workspace = true, features = [
    "bigdecimal",
    "chrono",
    "macros",
    "offline",
    "postgres",
    "runtime-tokio-rustls",
    "time",
] }
thiserror = { workspace = true }
tokio = { workspace = true, features = ["full"] }
tower = "0.4.13"
tower-http = { version = "0.4.0", features = [
    "compression-br",
    "cors",
    "trace",
] }
tracing = "0.1.37"
tracing-subscriber = { version = "0.3.16", features = ["env-filter"] }
types = { path = "../types" }

[dev-dependencies]
hyper = "0.14.24"
tokio-tungstenite = "0.18.0"
url = "2.3.1"<|MERGE_RESOLUTION|>--- conflicted
+++ resolved
@@ -6,11 +6,7 @@
 # See more keys and their definitions at https://doc.rust-lang.org/cargo/reference/manifest.html
 
 [dependencies]
-<<<<<<< HEAD
-axum = { version = "0.6.10", features = ["ws"] }
-=======
 axum = { version = "0.6.10", features = ["query", "ws"] }
->>>>>>> 337f6824
 bigdecimal = { workspace = true }
 chrono = { workspace = true }
 db = { path = "../db" }
