-- Your SQL goes here
-- Corresponds to econia::registry::MarketRegistrationEvent

CREATE TABLE ledger_infos (chain_id BIGINT UNIQUE PRIMARY KEY NOT NULL);

CREATE TABLE processor_status (
  processor VARCHAR(50) UNIQUE PRIMARY KEY NOT NULL,
  last_success_version BIGINT NOT NULL,
  last_updated TIMESTAMP NOT NULL DEFAULT NOW()
);

CREATE TABLE
  market_registration_events (
    txn_version NUMERIC(20) NOT NULL,
    event_idx NUMERIC(20) NOT NULL,
    PRIMARY KEY (txn_version, event_idx),
    market_id NUMERIC(20) NOT NULL,
    time timestamptz NOT NULL,
    base_account_address VARCHAR(70),
    base_module_name TEXT,
    base_struct_name TEXT,
    base_name_generic TEXT,
    quote_account_address VARCHAR(70) NOT NULL,
    quote_module_name TEXT NOT NULL,
    quote_struct_name TEXT NOT NULL,
    lot_size NUMERIC(20) NOT NULL,
    tick_size NUMERIC(20) NOT NULL,
    min_size NUMERIC(20) NOT NULL,
    underwriter_id NUMERIC(20) NOT NULL
  );


CREATE FUNCTION notify_market_registration_event () RETURNS TRIGGER AS $$
BEGIN
   PERFORM pg_notify('market_registration_event'::text, row_to_json(NEW)::text);
   RETURN NEW;
END;
$$ LANGUAGE plpgsql;


CREATE TRIGGER market_registration_events_trigger
AFTER INSERT ON market_registration_events FOR EACH ROW
<<<<<<< HEAD
EXECUTE PROCEDURE notify_market_registration_event ();


CREATE TABLE
  fill_events (
    txn_version NUMERIC(20) NOT NULL,
    event_idx NUMERIC(20) NOT NULL,
    PRIMARY KEY (txn_version, event_idx),
    emit_address VARCHAR(70) NOT NULL,
    time timestamptz NOT NULL,
    maker_address VARCHAR(70) NOT NULL,
    maker_custodian_id NUMERIC(20) NOT NULL,
    maker_order_id NUMERIC(40) NOT NULL,
    maker_side BOOLEAN NOT NULL,
    market_id NUMERIC(20) NOT NULL,
    price NUMERIC(20) NOT NULL,
    trade_sequence_number NUMERIC(20) NOT NULL,
    size NUMERIC(20) NOT NULL,
    taker_address VARCHAR(70) NOT NULL,
    taker_custodian_id NUMERIC(20) NOT NULL,
    taker_order_id NUMERIC(40) NOT NULL,
    taker_quote_fees_paid NUMERIC(20) NOT NULL
  );

CREATE FUNCTION notify_fill_event () RETURNS TRIGGER AS $$
BEGIN
   PERFORM pg_notify('fill_event'::text, row_to_json(NEW)::text);
   RETURN NEW;
END;
$$ LANGUAGE plpgsql;


CREATE TRIGGER fill_events_trigger
AFTER INSERT ON fill_events FOR EACH ROW
EXECUTE PROCEDURE notify_fill_event ();


CREATE TABLE
  place_limit_order_events (
    txn_version NUMERIC(20) NOT NULL,
    event_idx NUMERIC(20) NOT NULL,
    PRIMARY KEY (txn_version, event_idx),
    time timestamptz NOT NULL,
    market_id NUMERIC(20) NOT NULL,
    maker_address VARCHAR(70) NOT NULL,
    maker_custodian_id NUMERIC(20) NOT NULL,
    maker_order_id NUMERIC(40) NOT NULL,
    maker_side BOOLEAN NOT NULL,
    integrator_address VARCHAR(70) NOT NULL,
    initial_size NUMERIC(20) NOT NULL,
    price NUMERIC(20) NOT NULL,
    restriction NUMERIC(20) NOT NULL,
    self_match_behavior NUMERIC(20) NOT NULL,
    posted_size NUMERIC(20) NOT NULL
  );

CREATE FUNCTION notify_place_limit_order_event () RETURNS TRIGGER AS $$
BEGIN
   PERFORM pg_notify('place_limit_order_event'::text, row_to_json(NEW)::text);
   RETURN NEW;
END;
$$ LANGUAGE plpgsql;


CREATE TRIGGER place_limit_order_events_trigger
AFTER INSERT ON place_limit_order_events FOR EACH ROW
EXECUTE PROCEDURE notify_place_limit_order_event ();


CREATE TABLE
  cancel_order_events (
    txn_version NUMERIC(20) NOT NULL,
    event_idx NUMERIC(20) NOT NULL,
    PRIMARY KEY (txn_version, event_idx),
    time timestamptz NOT NULL,
    market_id NUMERIC(20) NOT NULL,
    maker_address VARCHAR(70) NOT NULL,
    maker_custodian_id NUMERIC(20) NOT NULL,
    maker_order_id NUMERIC(40) NOT NULL,
    reason NUMERIC(20) NOT NULL
  );

CREATE FUNCTION notify_cancel_order_event () RETURNS TRIGGER AS $$
BEGIN
   PERFORM pg_notify('cancel_order_event'::text, row_to_json(NEW)::text);
   RETURN NEW;
END;
$$ LANGUAGE plpgsql;

CREATE TRIGGER cancel_order_events_trigger
AFTER INSERT ON cancel_order_events FOR EACH ROW
EXECUTE PROCEDURE notify_cancel_order_event ();


CREATE ROLE anon;
GRANT USAGE ON SCHEMA public TO anon;
GRANT SELECT ON ALL TABLES IN SCHEMA public TO anon;
=======
EXECUTE PROCEDURE notify_market_registration_event ();
>>>>>>> 936317b3
<|MERGE_RESOLUTION|>--- conflicted
+++ resolved
@@ -40,7 +40,6 @@
 
 CREATE TRIGGER market_registration_events_trigger
 AFTER INSERT ON market_registration_events FOR EACH ROW
-<<<<<<< HEAD
 EXECUTE PROCEDURE notify_market_registration_event ();
 
 
@@ -132,12 +131,4 @@
 
 CREATE TRIGGER cancel_order_events_trigger
 AFTER INSERT ON cancel_order_events FOR EACH ROW
-EXECUTE PROCEDURE notify_cancel_order_event ();
-
-
-CREATE ROLE anon;
-GRANT USAGE ON SCHEMA public TO anon;
-GRANT SELECT ON ALL TABLES IN SCHEMA public TO anon;
-=======
-EXECUTE PROCEDURE notify_market_registration_event ();
->>>>>>> 936317b3
+EXECUTE PROCEDURE notify_cancel_order_event ();