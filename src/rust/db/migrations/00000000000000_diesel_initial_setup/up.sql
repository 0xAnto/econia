--- conflicted
+++ resolved
@@ -13,12 +13,8 @@
 --
 -- ```sql
 -- CREATE TABLE users (
-<<<<<<< HEAD
---     id SERIAL PRIMARY KEY, updated_at TIMESTAMP NOT NULL DEFAULT NOW()
-=======
 --     id SERIAL PRIMARY KEY,
 --     updated_at TIMESTAMP NOT NULL DEFAULT NOW()
->>>>>>> 7c4530eb
 -- );
 --
 -- SELECT diesel_manage_updated_at('users');
