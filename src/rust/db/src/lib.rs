--- conflicted
+++ resolved
@@ -108,7 +108,6 @@
 
 pub fn add_maker_event(
     conn: &mut PgConnection,
-<<<<<<< HEAD
     market_id: BigDecimal,
     side: Side,
     market_order_id: BigDecimal,
@@ -118,17 +117,6 @@
     size: BigDecimal,
     price: BigDecimal,
     time: DateTime<Utc>,
-=======
-    market_id: &BigDecimal,
-    side: &Side,
-    market_order_id: &BigDecimal,
-    user_address: &str,
-    custodian_id: Option<&BigDecimal>,
-    event_type: &MakerEventType,
-    size: &BigDecimal,
-    price: &BigDecimal,
-    time: &DateTime<Utc>,
->>>>>>> 734efa32
 ) -> MakerEvent {
     use crate::schema::maker_events;
 
