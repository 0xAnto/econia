--- conflicted
+++ resolved
@@ -145,12 +145,8 @@
 diesel::joinable!(taker_events -> markets (market_id));
 
 diesel::allow_tables_to_appear_in_same_query!(
-<<<<<<< HEAD
     coins,
-=======
-    assets,
     maker_events,
->>>>>>> 8c06f739
     market_registration_events,
     markets,
     orders,
