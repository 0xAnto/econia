--- conflicted
+++ resolved
@@ -1,26 +1,17 @@
 use chrono::Utc;
 use db::{
-<<<<<<< HEAD
-    create_coin, establish_connection, load_config,
+    create_asset, establish_connection, load_config,
     models::market::{Market, MarketRegistrationEvent},
-=======
-    create_asset, establish_connection, load_config,
-    models::{Market, MarketRegistrationEvent},
->>>>>>> 7c4530eb
     register_market,
 };
 use diesel::prelude::*;
 use types::constants::ECONIA_ADDRESS;
 
-<<<<<<< HEAD
 fn reset_market_tables(conn: &mut PgConnection) {
-=======
-fn reset_market_databases(conn: &mut PgConnection) {
     diesel::delete(db::schema::market_registration_events::table)
         .execute(conn)
         .expect("Error deleting market registration event table");
 
->>>>>>> 7c4530eb
     diesel::delete(db::schema::markets::table)
         .execute(conn)
         .expect("Error deleting markets table");
@@ -30,27 +21,13 @@
         .expect("Error deleting assets table");
 }
 
-<<<<<<< HEAD
-    diesel::delete(db::schema::coins::table)
-        .execute(conn)
-        .expect("Error deleting coins table");
-}
-
-#[test]
-fn test_register_market() {
-=======
 #[test]
 fn test_register_coin_market() {
->>>>>>> 7c4530eb
     let config = load_config();
     let conn = &mut establish_connection(config.database_url);
 
     // Delete all entries in the tables used before running tests.
-<<<<<<< HEAD
-    reset_market_tables(conn);
-=======
-    reset_market_databases(conn);
->>>>>>> 7c4530eb
+    reset_market_tables(conn);
 
     // Register coins first, so we can satisfy the foreign key constraint in markets.
     let aptos_coin = create_asset(
@@ -106,11 +83,9 @@
         .expect("Could not query markets.");
 
     assert_eq!(db_markets.len(), 1);
-<<<<<<< HEAD
 
     // Clean up tables.
     reset_market_tables(conn);
-=======
 }
 
 #[test]
@@ -119,7 +94,7 @@
     let conn = &mut establish_connection(config.database_url);
 
     // Delete all entries in the tables used before running tests.
-    reset_market_databases(conn);
+    reset_market_tables(conn);
 
     // Register GenericAsset to assets table to satisfy foreign key constraint.
     create_asset(
@@ -185,7 +160,7 @@
     let conn = &mut establish_connection(config.database_url);
 
     // Delete all entries in the tables used before running tests.
-    reset_market_databases(conn);
+    reset_market_tables(conn);
 
     // Register GenericAsset.
     create_asset(
@@ -228,5 +203,4 @@
         1000.into(),
         0.into(),
     );
->>>>>>> 7c4530eb
 }