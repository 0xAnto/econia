use chrono::Utc;
use db::{
<<<<<<< HEAD
    create_coin, establish_connection, load_config,
    models::{Market, MarketRegistrationEvent},
=======
    create_asset, establish_connection, load_config,
    models::market::{Market, MarketRegistrationEvent},
>>>>>>> 8c06f739
    register_market,
};
use diesel::prelude::*;

fn reset_market_tables(conn: &mut PgConnection) {
    diesel::delete(db::schema::market_registration_events::table)
        .execute(conn)
        .expect("Error deleting market registration event table");

    diesel::delete(db::schema::markets::table)
        .execute(conn)
        .expect("Error deleting markets table");

    diesel::delete(db::schema::coins::table)
        .execute(conn)
        .expect("Error deleting coins table");
}

#[test]
fn test_register_coin_market() {
    let config = load_config();
    let conn = &mut establish_connection(config.database_url);

    // Delete all entries in the tables used before running tests.
    reset_market_tables(conn);

    // Register coins first, so we can satisfy the foreign key constraint in markets.
    let aptos_coin = create_coin(
        conn,
        "0x1",
        "aptos_coin",
        "AptosCoin",
        "APT",
        "Aptos Coin",
        8,
    );

    let tusdc_coin = create_coin(
        conn,
        "0x7c36a610d1cde8853a692c057e7bd2479ba9d5eeaeceafa24f125c23d2abf942",
        "test_usdc",
        "TestUSDCoin",
        "tUSDC",
        "Test USDC",
        6,
    );

    // Register the market. Adding a new market registration event should create a new entry
    // in the markets table as well.
    register_market(
        conn,
        0.into(),
        Utc::now(),
        Some(&aptos_coin.account_address),
        Some(&aptos_coin.module_name),
        Some(&aptos_coin.struct_name),
        None,
        &tusdc_coin.account_address,
        &tusdc_coin.module_name,
        &tusdc_coin.struct_name,
        1000.into(),
        1000.into(),
        1000.into(),
        0.into(),
    );

    // Check that the market registration events table has one entry.
    let db_market_registration_events =
        db::schema::market_registration_events::dsl::market_registration_events
            .load::<MarketRegistrationEvent>(conn)
            .expect("Could not query market registration events.");

    assert_eq!(db_market_registration_events.len(), 1);

    // Check that the markets table has one entry.
    let db_markets = db::schema::markets::dsl::markets
        .load::<Market>(conn)
        .expect("Could not query markets.");

    assert_eq!(db_markets.len(), 1);

    // Clean up tables.
    reset_market_tables(conn);
}

#[test]
fn test_register_generic_market() {
    let config = load_config();
    let conn = &mut establish_connection(config.database_url);

    // Delete all entries in the tables used before running tests.
    reset_market_tables(conn);

    // Register quote coin.
    let tusdc_coin = create_coin(
        conn,
        "0x7c36a610d1cde8853a692c057e7bd2479ba9d5eeaeceafa24f125c23d2abf942",
        "test_usdc",
        "TestUSDCoin",
        "tUSDC",
        "Test USDC",
        6,
    );

    // Register the market. Adding a new market registration event should create a new entry
    // in the markets table as well.
    register_market(
        conn,
        1.into(),
        Utc::now(),
        None,
        None,
        None,
        Some("APT-PERP"),
        &tusdc_coin.account_address,
        &tusdc_coin.module_name,
        &tusdc_coin.struct_name,
        1000.into(),
        1000.into(),
        1000.into(),
        0.into(),
    );

    // Check that the market registration events table has one entry.
    let db_market_registration_events =
        db::schema::market_registration_events::dsl::market_registration_events
            .load::<MarketRegistrationEvent>(conn)
            .expect("Could not query market registration events.");

    assert_eq!(db_market_registration_events.len(), 1);

    // Check that the markets table has one entry.
    let db_markets = db::schema::markets::dsl::markets
        .load::<Market>(conn)
        .expect("Could not query markets.");

    assert_eq!(db_markets.len(), 1);
}

#[test]
fn test_register_coin_and_generic_market() {
    let config = load_config();
    let conn = &mut establish_connection(config.database_url);

    // Delete all entries in the tables used before running tests.
    reset_market_tables(conn);

    // Register coins first, so we can satisfy the foreign key constraint in markets.
    let aptos_coin = create_coin(
        conn,
        "0x1",
        "aptos_coin",
        "AptosCoin",
        "APT",
        "Aptos Coin",
        8,
    );

    let tusdc_coin = create_coin(
        conn,
        "0x7c36a610d1cde8853a692c057e7bd2479ba9d5eeaeceafa24f125c23d2abf942",
        "test_usdc",
        "TestUSDCoin",
        "tUSDC",
        "Test USDC",
        6,
    );

    // Register a new coin market.
    register_market(
        conn,
        0.into(),
        Utc::now(),
        Some(&aptos_coin.account_address),
        Some(&aptos_coin.module_name),
        Some(&aptos_coin.struct_name),
        None,
        &tusdc_coin.account_address,
        &tusdc_coin.module_name,
        &tusdc_coin.struct_name,
        1000.into(),
        1000.into(),
        1000.into(),
        0.into(),
    );

    // Register a new generic market.
    register_market(
        conn,
        1.into(),
        Utc::now(),
        None,
        None,
        None,
        Some("APT-PERP"),
        &tusdc_coin.account_address,
        &tusdc_coin.module_name,
        &tusdc_coin.struct_name,
        1000.into(),
        1000.into(),
        1000.into(),
        0.into(),
    );

    // Check that the market registration events table has one entry.
    let db_market_registration_events =
        db::schema::market_registration_events::dsl::market_registration_events
            .load::<MarketRegistrationEvent>(conn)
            .expect("Could not query market registration events.");

    assert_eq!(db_market_registration_events.len(), 2);

    // Check that the markets table has one entry.
    let db_markets = db::schema::markets::dsl::markets
        .load::<Market>(conn)
        .expect("Could not query markets.");

    assert_eq!(db_markets.len(), 2);
}

#[test]
#[should_panic]
fn test_register_generic_market_with_base_coin_fails() {
    let config = load_config();
    let conn = &mut establish_connection(config.database_url);

    // Delete all entries in the tables used before running tests.
    reset_market_databases(conn);

    // Register coins first, so we can satisfy the foreign key constraint in markets.
    let aptos_coin = create_coin(
        conn,
        "0x1",
        "aptos_coin",
        "AptosCoin",
        "APT",
        "Aptos Coin",
        8,
    );

    let tusdc_coin = create_coin(
        conn,
        "0x7c36a610d1cde8853a692c057e7bd2479ba9d5eeaeceafa24f125c23d2abf942",
        "test_usdc",
        "TestUSDCoin",
        "tUSDC",
        "Test USDC",
        6,
    );

    // Attempt to register the market.
    // Any market with a base_name_generic should not include a reference to
    // a base coin, so this should fail.
    register_market(
        conn,
        1.into(),
        Utc::now(),
        Some(&aptos_coin.account_address),
        Some(&aptos_coin.module_name),
        Some(&aptos_coin.struct_name),
        Some("APT-PERP"),
        &tusdc_coin.account_address,
        &tusdc_coin.module_name,
        &tusdc_coin.struct_name,
        1000.into(),
        1000.into(),
        1000.into(),
        0.into(),
    );
}<|MERGE_RESOLUTION|>--- conflicted
+++ resolved
@@ -1,12 +1,7 @@
 use chrono::Utc;
 use db::{
-<<<<<<< HEAD
     create_coin, establish_connection, load_config,
-    models::{Market, MarketRegistrationEvent},
-=======
-    create_asset, establish_connection, load_config,
     models::market::{Market, MarketRegistrationEvent},
->>>>>>> 8c06f739
     register_market,
 };
 use diesel::prelude::*;
@@ -234,7 +229,7 @@
     let conn = &mut establish_connection(config.database_url);
 
     // Delete all entries in the tables used before running tests.
-    reset_market_databases(conn);
+    reset_market_tables(conn);
 
     // Register coins first, so we can satisfy the foreign key constraint in markets.
     let aptos_coin = create_coin(
