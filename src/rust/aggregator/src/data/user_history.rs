use anyhow::anyhow;
use bigdecimal::{num_bigint::ToBigInt, BigDecimal, Zero};
use chrono::{DateTime, Duration, Utc};
<<<<<<< HEAD
use sqlx::{PgConnection, PgPool, Postgres, Transaction};
=======
use sqlx::{PgConnection, PgPool, Postgres, Transaction, Executor};
>>>>>>> 2a0eb853

use super::{Data, DataAggregationError, DataAggregationResult};

/// Number of bits to shift when encoding transaction version.
const SHIFT_TXN_VERSION: u8 = 64;

#[derive(sqlx::Type, Debug)]
#[sqlx(type_name = "order_status", rename_all = "lowercase")]
pub enum OrderStatus {
    Open,
    Closed,
    Cancelled,
}

#[derive(sqlx::Type, Debug)]
#[sqlx(type_name = "order_type", rename_all = "lowercase")]
pub enum OrderType {
    Limit,
    Market,
    Swap,
}

pub struct UserHistory {
    pool: PgPool,
    last_indexed_timestamp: Option<DateTime<Utc>>,
}

impl UserHistory {
    pub fn new(pool: PgPool) -> Self {
        Self {
            pool,
            last_indexed_timestamp: None,
        }
    }
}

#[async_trait::async_trait]
impl Data for UserHistory {
    fn ready(&self) -> bool {
        self.last_indexed_timestamp.is_none()
            || self.last_indexed_timestamp.unwrap() + Duration::seconds(5) < Utc::now()
    }

    async fn process_and_save_historical_data(&mut self) -> DataAggregationResult {
        self.process_and_save_internal().await
    }

    fn poll_interval(&self) -> Option<std::time::Duration> {
        Some(std::time::Duration::from_secs(5))
    }

    /// All database interactions are handled in a single atomic transaction. Processor insertions
    /// are also handled in a single atomic transaction for each batch of transactions, such that
    /// user history aggregation logic is effectively serialized across historical chain state.
    async fn process_and_save_internal(&mut self) -> DataAggregationResult {
        let mut transaction = self
            .pool
            .begin()
            .await
            .map_err(|e| DataAggregationError::ProcessingError(anyhow!(e)))?;
<<<<<<< HEAD
=======
        transaction.execute("SET TRANSACTION ISOLATION LEVEL SERIALIZABLE;")
            .await
            .map_err(|e| DataAggregationError::ProcessingError(anyhow!(e)))?;
>>>>>>> 2a0eb853
        let fill_events = sqlx::query!(
            r#"
                SELECT * FROM fill_events
                WHERE NOT EXISTS (
                    SELECT * FROM aggregator.aggregated_events
                    WHERE fill_events.txn_version = aggregated_events.txn_version
                    AND fill_events.event_idx = aggregated_events.event_idx
                )
                ORDER BY txn_version, event_idx
            "#,
        )
        .fetch_all(&mut transaction as &mut PgConnection)
        .await
        .map_err(|e| DataAggregationError::ProcessingError(anyhow!(e)))?;
        let change_events = sqlx::query!(
            r#"
                SELECT * FROM change_order_size_events
                WHERE NOT EXISTS (
                    SELECT * FROM aggregator.aggregated_events
                    WHERE change_order_size_events.txn_version = aggregated_events.txn_version
                    AND change_order_size_events.event_idx = aggregated_events.event_idx
                )
                ORDER BY txn_version, event_idx
            "#,
        )
        .fetch_all(&mut transaction as &mut PgConnection)
        .await
        .map_err(|e| DataAggregationError::ProcessingError(anyhow!(e)))?;
        let cancel_events = sqlx::query!(
            r#"
                SELECT * FROM cancel_order_events
                WHERE NOT EXISTS (
                    SELECT * FROM aggregator.aggregated_events
                    WHERE cancel_order_events.txn_version = aggregated_events.txn_version
                    AND cancel_order_events.event_idx = aggregated_events.event_idx
                )
            "#,
        )
        .fetch_all(&mut transaction as &mut PgConnection)
        .await
        .map_err(|e| DataAggregationError::ProcessingError(anyhow!(e)))?;
        let limit_events = sqlx::query!(
            r#"
                SELECT * FROM place_limit_order_events
                WHERE NOT EXISTS (
                    SELECT * FROM aggregator.aggregated_events
                    WHERE place_limit_order_events.txn_version = aggregated_events.txn_version
                    AND place_limit_order_events.event_idx = aggregated_events.event_idx
                )
            "#,
        )
        .fetch_all(&mut transaction as &mut PgConnection)
        .await
        .map_err(|e| DataAggregationError::ProcessingError(anyhow!(e)))?;
        let market_events = sqlx::query!(
            r#"
                SELECT * FROM place_market_order_events
                WHERE NOT EXISTS (
                    SELECT * FROM aggregator.aggregated_events
                    WHERE place_market_order_events.txn_version = aggregated_events.txn_version
                    AND place_market_order_events.event_idx = aggregated_events.event_idx
                )
            "#,
        )
        .fetch_all(&mut transaction as &mut PgConnection)
        .await
        .map_err(|e| DataAggregationError::ProcessingError(anyhow!(e)))?;
        let swap_events = sqlx::query!(
            r#"
                SELECT * FROM place_swap_order_events
                WHERE NOT EXISTS (
                    SELECT * FROM aggregator.aggregated_events
                    WHERE place_swap_order_events.txn_version = aggregated_events.txn_version
                    AND place_swap_order_events.event_idx = aggregated_events.event_idx
                )
            "#,
        )
        .fetch_all(&mut transaction as &mut PgConnection)
        .await
        .map_err(|e| DataAggregationError::ProcessingError(anyhow!(e)))?;
        for x in &limit_events {
            let txn = x
                .txn_version
                .to_bigint()
                .ok_or(DataAggregationError::ProcessingError(anyhow!(
                    "txn_version not integer"
                )))?
                << SHIFT_TXN_VERSION;
            let event = x
                .event_idx
                .to_bigint()
                .ok_or(DataAggregationError::ProcessingError(anyhow!(
                    "event_idx not integer"
                )))?;
            let txn_event: BigDecimal = BigDecimal::from(txn | event);
            sqlx::query!(
                r#"
                    INSERT INTO aggregator.user_history_limit VALUES (
                        $1, $2, $3, $4, $5, $6, $7, $8, $9
                    );
                "#,
                x.market_id,
                x.order_id,
                x.user,
                x.custodian_id,
                x.side,
                x.self_match_behavior,
                x.restriction,
                x.price,
                txn_event,
            )
            .execute(&mut transaction as &mut PgConnection)
            .await
            .map_err(|e| DataAggregationError::ProcessingError(anyhow!(e)))?;
            sqlx::query!(
                r#"
                    INSERT INTO aggregator.user_history VALUES (
                        $1, $2, $3, $4, $5, $6, $7, $8, $9
                    );
                "#,
                x.market_id,
                x.order_id,
                x.time,
                None as Option<DateTime<Utc>>,
                x.integrator,
                BigDecimal::zero(),
                x.initial_size,
                OrderStatus::Open as OrderStatus,
                OrderType::Limit as OrderType,
            )
            .execute(&mut transaction as &mut PgConnection)
            .await
            .map_err(|e| DataAggregationError::ProcessingError(anyhow!(e)))?;
            mark_as_aggregated(&mut transaction, &x.txn_version, &x.event_idx).await?;
        }
        for x in &market_events {
            sqlx::query!(
                r#"
                    INSERT INTO aggregator.user_history_market VALUES (
                        $1, $2, $3, $4, $5, $6
                    );
                "#,
                x.market_id,
                x.order_id,
                x.user,
                x.custodian_id,
                x.direction,
                x.self_match_behavior,
            )
            .execute(&mut transaction as &mut PgConnection)
            .await
            .map_err(|e| DataAggregationError::ProcessingError(anyhow!(e)))?;
            sqlx::query!(
                r#"
                    INSERT INTO aggregator.user_history VALUES (
                        $1, $2, $3, $4, $5, $6, $7, $8, $9
                    );
                "#,
                x.market_id,
                x.order_id,
                x.time,
                None as Option<DateTime<Utc>>,
                x.integrator,
                BigDecimal::zero(),
                x.size,
                OrderStatus::Open as OrderStatus,
                OrderType::Market as OrderType,
            )
            .execute(&mut transaction as &mut PgConnection)
            .await
            .map_err(|e| DataAggregationError::ProcessingError(anyhow!(e)))?;
            mark_as_aggregated(&mut transaction, &x.txn_version, &x.event_idx).await?;
        }
        for x in &swap_events {
            sqlx::query!(
                r#"
                    INSERT INTO aggregator.user_history_swap VALUES (
                        $1, $2, $3, $4, $5, $6, $7, $8, $9
                    );
                "#,
                x.market_id,
                x.order_id,
                x.direction,
                x.limit_price,
                x.signing_account,
                x.min_base,
                x.max_base,
                x.min_quote,
                x.max_quote,
            )
            .execute(&mut transaction as &mut PgConnection)
            .await
            .map_err(|e| DataAggregationError::ProcessingError(anyhow!(e)))?;
            let market = sqlx::query!(
                "SELECT * FROM market_registration_events WHERE market_id = $1",
                x.market_id
            )
            .fetch_one(&mut transaction as &mut PgConnection)
            .await
            .map_err(|e| DataAggregationError::ProcessingError(anyhow!(e)))?;
            sqlx::query!(
                r#"
                    INSERT INTO aggregator.user_history VALUES (
                        $1, $2, $3, $4, $5, $6, $7, $8, $9
                    );
                "#,
                x.market_id,
                x.order_id,
                x.time,
                None as Option<DateTime<Utc>>,
                x.integrator,
                BigDecimal::zero(),
                x.max_base.clone() / market.lot_size,
                OrderStatus::Open as OrderStatus,
                OrderType::Swap as OrderType,
            )
            .execute(&mut transaction as &mut PgConnection)
            .await
            .map_err(|e| DataAggregationError::ProcessingError(anyhow!(e)))?;
            mark_as_aggregated(&mut transaction, &x.txn_version, &x.event_idx).await?;
        }
        // Step through fill and change events in total order.
        let mut fill_index = 0;
        let mut change_index = 0;
        for _ in 0..(fill_events.len() + change_events.len()) {
            let (fill_event_to_aggregate, change_event_to_aggregate) =
                match (fill_events.get(fill_index), change_events.get(change_index)) {
                    (Some(fill), Some(change)) => {
                        if fill.txn_version < change.txn_version
                            || (fill.txn_version == change.txn_version
                                && fill.event_idx < change.event_idx)
                        {
                            (Some(fill), None)
                        } else {
                            (None, Some(change))
                        }
                    }
                    (Some(fill), None) => (Some(fill), None),
                    (None, Some(change)) => (None, Some(change)),
                    (None, None) => unreachable!(),
                };
            match (fill_event_to_aggregate, change_event_to_aggregate) {
                (Some(fill), None) => {
                    // Dedupe if needed by only aggregating events emitted to maker handle.
                    if fill.maker_address == fill.emit_address {
                        aggregate_fill_for_maker_and_taker(
                            &mut transaction,
                            &fill.size,
                            &fill.maker_order_id,
                            &fill.taker_order_id,
                            &fill.market_id,
                            &fill.time,
                        )
                        .await?;
                    }
                    mark_as_aggregated(&mut transaction, &fill.txn_version, &fill.event_idx)
                        .await?;
                    fill_index += 1;
                }
                (None, Some(change)) => {
                    aggregate_change(
                        &mut transaction,
                        &change.new_size,
                        &change.order_id,
                        &change.market_id,
                        &change.time,
                        &change.txn_version,
                        &change.event_idx,
                    )
                    .await?;
                    mark_as_aggregated(&mut transaction, &change.txn_version, &change.event_idx)
                        .await?;
                    change_index += 1;
                }
                _ => unreachable!(),
            };
        }
        for x in &cancel_events {
            sqlx::query!(
                r#"
                    UPDATE aggregator.user_history
                    SET order_status = 'cancelled', last_updated_at = $3
                    WHERE order_id = $1 AND market_id = $2;
                "#,
                x.order_id,
                x.market_id,
                x.time,
            )
            .execute(&mut transaction as &mut PgConnection)
            .await
            .map_err(|e| DataAggregationError::ProcessingError(anyhow!(e)))?;
            mark_as_aggregated(&mut transaction, &x.txn_version, &x.event_idx).await?;
        }
        transaction
            .commit()
            .await
            .map_err(|e| DataAggregationError::ProcessingError(anyhow!(e)))?;
        Ok(())
    }
}

async fn aggregate_fill_for_maker_and_taker<'a>(
    tx: &mut Transaction<'a, Postgres>,
    size: &BigDecimal,
    maker_order_id: &BigDecimal,
    taker_order_id: &BigDecimal,
    market_id: &BigDecimal,
    time: &DateTime<Utc>,
) -> DataAggregationResult {
    aggregate_fill(tx, size, maker_order_id, market_id, time).await?;
    aggregate_fill(tx, size, taker_order_id, market_id, time).await?;
    Ok(())
}

async fn aggregate_fill<'a>(
    tx: &mut Transaction<'a, Postgres>,
    size: &BigDecimal,
    order_id: &BigDecimal,
    market_id: &BigDecimal,
    time: &DateTime<Utc>,
) -> DataAggregationResult {
<<<<<<< HEAD
    // To protect against unexpected asynchronous behavior, only update order status to closed upon
    // remaining size hitting 0 if the order is not marked cancelled. Note that the cancel event and
    // change event aggregators should enforce that orders are respectively marked cancelled and
    // open whenever they are called, such that events can be aggregated out of order. This logic
    // applies for limit orders that post only, take only, and take then post, as well as market
    // orders and swaps.
=======
    // Only limit orders can remain open after a transaction during which they are filled against,
    // so flag market orders and swaps as closed by default: if they end up being cancelled instead
    // of closed, the cancel event emitted during the same transaction (aggregated after fills) will
    // clean up the order status to cancelled.
>>>>>>> 2a0eb853
    sqlx::query!(
        r#"
        UPDATE aggregator.user_history
        SET
            remaining_size = remaining_size - $1,
            total_filled = total_filled + $1,
<<<<<<< HEAD
            order_status = CASE order_status
                WHEN 'cancelled' THEN order_status
                ELSE CASE remaining_size - $1
                    WHEN 0 THEN 'closed'
                    ELSE order_status
                END
=======
            order_status = CASE order_type
                WHEN 'limit' THEN CASE remaining_size - $1
                    WHEN 0 THEN 'closed'
                    ELSE order_status
                END
                ELSE 'closed'
>>>>>>> 2a0eb853
            END,
            last_updated_at = $4
        WHERE order_id = $2 AND market_id = $3
        "#,
        size,
        order_id,
        market_id,
        time
    )
    .execute(tx as &mut PgConnection)
    .await
    .map_err(|e| DataAggregationError::ProcessingError(anyhow!(e)))?;
    Ok(())
}

async fn aggregate_change<'a>(
    tx: &mut Transaction<'a, Postgres>,
    new_size: &BigDecimal,
    order_id: &BigDecimal,
    market_id: &BigDecimal,
    time: &DateTime<Utc>,
    txn_version: &BigDecimal,
    event_idx: &BigDecimal,
) -> DataAggregationResult {
    // Get some info
    let record = sqlx::query!(
        r#"
            SELECT order_type as "order_type: OrderType", remaining_size
            FROM aggregator.user_history
            WHERE market_id = $1
            AND order_id = $2
        "#,
        market_id,
        order_id,
    )
    .fetch_one(tx as &mut PgConnection)
    .await
    .map_err(|e| DataAggregationError::ProcessingError(anyhow!(e)))?;
    let (order_type, original_size): (OrderType, BigDecimal) =
        (record.order_type, record.remaining_size);
    // If it's a limit order and needs reordering
    if matches!(order_type, OrderType::Limit) && &original_size < new_size {
        let txn = txn_version
            .to_bigint()
            .ok_or(DataAggregationError::ProcessingError(anyhow!(
                "txn_version not integer"
            )))?
            << SHIFT_TXN_VERSION;
        let event = event_idx
            .to_bigint()
            .ok_or(DataAggregationError::ProcessingError(anyhow!(
                "event_idx not integer"
            )))?;
<<<<<<< HEAD
        let txn_event: BigDecimal = BigDecimal::from(txn & event);
=======
        let txn_event: BigDecimal = BigDecimal::from(txn | event);
>>>>>>> 2a0eb853
        sqlx::query!(
            r#"
                UPDATE aggregator.user_history_limit
                SET last_increase_stamp = $3
                WHERE market_id = $1
                AND order_id = $2
            "#,
            market_id,
            order_id,
            txn_event,
        )
        .execute(tx as &mut PgConnection)
        .await
        .map_err(|e| DataAggregationError::ProcessingError(anyhow!(e)))?;
    }
<<<<<<< HEAD
    // Enforce that order status is set to open after a size change to guard against async issues
=======
>>>>>>> 2a0eb853
    sqlx::query!(
        r#"
            UPDATE aggregator.user_history
            SET
                last_updated_at = $4,
<<<<<<< HEAD
                order_status = 'open',
=======
>>>>>>> 2a0eb853
                remaining_size = $1
            WHERE order_id = $2 AND market_id = $3;
        "#,
        new_size,
        order_id,
        market_id,
        time,
    )
    .execute(tx as &mut PgConnection)
    .await
    .map_err(|e| DataAggregationError::ProcessingError(anyhow!(e)))?;
    Ok(())
}

async fn mark_as_aggregated<'a>(
    tx: &mut Transaction<'a, Postgres>,
    txn_version: &BigDecimal,
    event_idx: &BigDecimal,
) -> DataAggregationResult {
    sqlx::query!(
        r#"
            INSERT INTO aggregator.aggregated_events VALUES (
                $1, $2
            );
        "#,
        txn_version,
        event_idx,
    )
    .execute(tx as &mut PgConnection)
    .await
    .map_err(|e| DataAggregationError::ProcessingError(anyhow!(e)))?;
    Ok(())
}<|MERGE_RESOLUTION|>--- conflicted
+++ resolved
@@ -1,11 +1,7 @@
 use anyhow::anyhow;
 use bigdecimal::{num_bigint::ToBigInt, BigDecimal, Zero};
 use chrono::{DateTime, Duration, Utc};
-<<<<<<< HEAD
-use sqlx::{PgConnection, PgPool, Postgres, Transaction};
-=======
 use sqlx::{PgConnection, PgPool, Postgres, Transaction, Executor};
->>>>>>> 2a0eb853
 
 use super::{Data, DataAggregationError, DataAggregationResult};
 
@@ -66,12 +62,9 @@
             .begin()
             .await
             .map_err(|e| DataAggregationError::ProcessingError(anyhow!(e)))?;
-<<<<<<< HEAD
-=======
         transaction.execute("SET TRANSACTION ISOLATION LEVEL SERIALIZABLE;")
             .await
             .map_err(|e| DataAggregationError::ProcessingError(anyhow!(e)))?;
->>>>>>> 2a0eb853
         let fill_events = sqlx::query!(
             r#"
                 SELECT * FROM fill_events
@@ -393,40 +386,22 @@
     market_id: &BigDecimal,
     time: &DateTime<Utc>,
 ) -> DataAggregationResult {
-<<<<<<< HEAD
-    // To protect against unexpected asynchronous behavior, only update order status to closed upon
-    // remaining size hitting 0 if the order is not marked cancelled. Note that the cancel event and
-    // change event aggregators should enforce that orders are respectively marked cancelled and
-    // open whenever they are called, such that events can be aggregated out of order. This logic
-    // applies for limit orders that post only, take only, and take then post, as well as market
-    // orders and swaps.
-=======
     // Only limit orders can remain open after a transaction during which they are filled against,
     // so flag market orders and swaps as closed by default: if they end up being cancelled instead
     // of closed, the cancel event emitted during the same transaction (aggregated after fills) will
     // clean up the order status to cancelled.
->>>>>>> 2a0eb853
     sqlx::query!(
         r#"
         UPDATE aggregator.user_history
         SET
             remaining_size = remaining_size - $1,
             total_filled = total_filled + $1,
-<<<<<<< HEAD
-            order_status = CASE order_status
-                WHEN 'cancelled' THEN order_status
-                ELSE CASE remaining_size - $1
-                    WHEN 0 THEN 'closed'
-                    ELSE order_status
-                END
-=======
             order_status = CASE order_type
                 WHEN 'limit' THEN CASE remaining_size - $1
                     WHEN 0 THEN 'closed'
                     ELSE order_status
                 END
                 ELSE 'closed'
->>>>>>> 2a0eb853
             END,
             last_updated_at = $4
         WHERE order_id = $2 AND market_id = $3
@@ -480,11 +455,7 @@
             .ok_or(DataAggregationError::ProcessingError(anyhow!(
                 "event_idx not integer"
             )))?;
-<<<<<<< HEAD
-        let txn_event: BigDecimal = BigDecimal::from(txn & event);
-=======
         let txn_event: BigDecimal = BigDecimal::from(txn | event);
->>>>>>> 2a0eb853
         sqlx::query!(
             r#"
                 UPDATE aggregator.user_history_limit
@@ -500,19 +471,11 @@
         .await
         .map_err(|e| DataAggregationError::ProcessingError(anyhow!(e)))?;
     }
-<<<<<<< HEAD
-    // Enforce that order status is set to open after a size change to guard against async issues
-=======
->>>>>>> 2a0eb853
     sqlx::query!(
         r#"
             UPDATE aggregator.user_history
             SET
                 last_updated_at = $4,
-<<<<<<< HEAD
-                order_status = 'open',
-=======
->>>>>>> 2a0eb853
                 remaining_size = $1
             WHERE order_id = $2 AND market_id = $3;
         "#,
