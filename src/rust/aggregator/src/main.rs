--- conflicted
+++ resolved
@@ -7,14 +7,9 @@
 use aggregator::Pipeline;
 use anyhow::{anyhow, Result};
 use clap::{Parser, ValueEnum};
-<<<<<<< HEAD
-use pipelines::{Candlesticks, Leaderboards, UserHistory};
-use sqlx::PgPool;
-=======
 use pipelines::{Candlesticks, Leaderboards, RefreshMaterializedView, UserHistory};
 use sqlx::Executor;
 use sqlx_postgres::PgPoolOptions;
->>>>>>> bfaf8900
 use tokio::{sync::Mutex, task::JoinSet};
 
 #[derive(Parser, Debug)]
@@ -41,10 +36,7 @@
 pub enum Pipelines {
     Candlesticks,
     Leaderboards,
-<<<<<<< HEAD
-=======
     Market24hData,
->>>>>>> bfaf8900
     UserHistory,
 }
 
@@ -54,16 +46,12 @@
     }
 
     fn value_variants<'a>() -> &'a [Self] {
-<<<<<<< HEAD
-        &[Self::Candlesticks, Self::Leaderboards, Self::UserHistory]
-=======
         &[
             Self::Candlesticks,
             Self::Leaderboards,
             Self::Market24hData,
             Self::UserHistory,
         ]
->>>>>>> bfaf8900
     }
 }
 
@@ -90,8 +78,6 @@
                 .ok_or(anyhow!("No database URL was provided."))
         })
         .expect("DATABASE_URL should be set");
-<<<<<<< HEAD
-=======
 
     let pool = PgPoolOptions::new()
         .after_connect(|conn, _| {
@@ -105,17 +91,9 @@
         .await?;
 
     tracing::info!("Connected to DB.");
->>>>>>> bfaf8900
-
-    let pool = PgPool::connect(&database_url).await?;
-
-<<<<<<< HEAD
-    tracing::info!("Connected to DB.");
 
     let default_interval = Duration::from_secs(5);
 
-=======
->>>>>>> bfaf8900
     let mut data: Vec<Arc<Mutex<dyn Pipeline + Send + Sync>>> = vec![];
 
     let pipelines = if args.no_default {
@@ -124,15 +102,11 @@
             .ok_or(anyhow!("No data is included and --no-default is set."))?)
         .clone()
     } else {
-<<<<<<< HEAD
-        let mut x = vec![Pipelines::Candlesticks, Pipelines::UserHistory];
-=======
         let mut x = vec![
             Pipelines::Candlesticks,
             Pipelines::Market24hData,
             Pipelines::UserHistory,
         ];
->>>>>>> bfaf8900
         let exclude = args.exclude.unwrap_or(vec![]);
         x = x.into_iter().filter(|a| !exclude.contains(a)).collect();
         x.append(&mut args.include.unwrap_or(vec![]));
@@ -175,8 +149,6 @@
             Pipelines::Leaderboards => {
                 data.push(Arc::new(Mutex::new(Leaderboards::new(pool.clone()))));
             }
-<<<<<<< HEAD
-=======
             Pipelines::Market24hData => {
                 data.push(Arc::new(Mutex::new(RefreshMaterializedView::new(
                     pool.clone(),
@@ -184,7 +156,6 @@
                     Duration::from_secs(5 * 60),
                 ))))
             }
->>>>>>> bfaf8900
             Pipelines::UserHistory => {
                 data.push(Arc::new(Mutex::new(UserHistory::new(pool.clone()))));
             }
