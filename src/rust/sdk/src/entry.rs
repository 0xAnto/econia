use std::str::FromStr;

use aptos_api_types::MoveModuleId;
use aptos_sdk::bcs;
use aptos_sdk::move_types::account_address::AccountAddress;
use aptos_sdk::move_types::ident_str;
use aptos_sdk::move_types::language_storage::TypeTag;
use aptos_sdk::{move_types::language_storage::ModuleId, types::transaction::EntryFunction};
use econia_types::order::{AdvanceStyle, Restriction, SelfMatchBehavior, Side};

use crate::errors::EconiaError;
use crate::EconiaResult;

/// Create the `EntryFunction` for register_for_coin
///
/// Arguments:
/// * `amount`: the amount of times to retry the transaction.
pub fn register_for_coin(coin: &TypeTag) -> EconiaResult<EntryFunction> {
    let managed_coin = "0x1::managed_coin";
    let id = MoveModuleId::from_str(managed_coin)
        .map_err(|a| EconiaError::InvalidModuleId(a.to_string()))?;
    Ok(EntryFunction::new(
        ModuleId::from(id),
        ident_str!("register").to_owned(),
        vec![coin.clone()],
        vec![],
    ))
}

// Incentives entry functions

/// Create the `EntryFunction` for [update_incentives](https://github.com/econia-labs/econia/blob/dev/src/move/econia/doc/incentives.md#0xc0deb00c_incentives_update_incentives)
///
/// Arguments:
/// * `econia_address`: Aptos `AccountAddress` of the account that holds the econia modules.
/// * `utility_coin`: [`TypeTag`](https://docs.rs/move-core-types/0.0.3/move_core_types/language_storage/enum.TypeTag.html) of the utility coin to use.
/// * `market_registration_fee`: Market registration fee to set.
/// * `underwriter_registration_fee`: Underwriter registration fee
///   to set.
/// * `custodian_registration_fee`: Custodian registration fee to
///   set.
/// * `taker_fee_divisor`: Taker fee divisor to set.
/// * `integrator_fee_store_tiers_ref`: Immutable reference to
///   0-indexed vector of 3-element vectors, with each 3-element
///   vector containing fields for a corresponding
///   `IntegratorFeeStoreTierParameters`.
pub fn update_incentives(
    econia_address: AccountAddress,
    utility_coin: &TypeTag,
    market_registration_fee: u64,
    underwriter_registration_fee: u64,
    custodian_registration_fee: u64,
    taker_fee_divisor: u64,
    integrator_fee_store_tiers: Vec<Vec<u64>>,
) -> EconiaResult<EntryFunction> {
    let module = ModuleId::from(
        MoveModuleId::from_str(&format!("{}::incentives", econia_address))
            .map_err(|a| EconiaError::InvalidModuleId(a.to_string()))?,
    );
    Ok(EntryFunction::new(
        module,
        ident_str!("update_incentives").to_owned(),
        vec![utility_coin.clone()],
        vec![
            bcs::to_bytes(&market_registration_fee)?,
            bcs::to_bytes(&underwriter_registration_fee)?,
            bcs::to_bytes(&custodian_registration_fee)?,
            bcs::to_bytes(&taker_fee_divisor)?,
            bcs::to_bytes(&integrator_fee_store_tiers)?,
        ],
    ))
}

/// Create the `EntryFunction` for [upgrade_integrator_fee_store_via_coinstore](https://github.com/econia-labs/econia/blob/dev/src/move/econia/doc/incentives.md#0xc0deb00c_incentives_upgrade_integrator_fee_store_via_coinstore)
///
/// Arguments:
/// * `econia_address`: Aptos `AccountAddress` of the account that holds the econia modules.
/// * `quote_coin`: [`TypeTag`](https://docs.rs/move-core-types/0.0.3/move_core_types/language_storage/enum.TypeTag.html) of the quote coin to use.
/// * `utility_coin`: [`TypeTag`](https://docs.rs/move-core-types/0.0.3/move_core_types/language_storage/enum.TypeTag.html) of the utility coin to use.
/// * `market_id`: Market ID for corresponding market.
/// * `new_tier`: Tier to upgrade to.
pub fn upgrade_integrator_fee_store_via_coinstore(
    econia_address: AccountAddress,
    quote_coin: &TypeTag,
    utility_coin: &TypeTag,
    market_id: u64,
    new_tier: u8,
) -> EconiaResult<EntryFunction> {
    let module = ModuleId::from(
        MoveModuleId::from_str(&format!("{}::incentives", econia_address))
            .map_err(|a| EconiaError::InvalidModuleId(a.to_string()))?,
    );
    Ok(EntryFunction::new(
        module,
        ident_str!("upgrade_integrator_fee_store_via_coinstore").to_owned(),
        vec![quote_coin.clone(), utility_coin.clone()],
        vec![bcs::to_bytes(&market_id)?, bcs::to_bytes(&new_tier)?],
    ))
}

/// Create the `EntryFunction` for [withdraw_integrator_fees_via_coinstores](https://github.com/econia-labs/econia/blob/dev/src/move/econia/doc/incentives.md#0xc0deb00c_incentives_withdraw_integrator_fees_via_coinstores)
///
/// Arguments:
/// * `econia_address`: Aptos `AccountAddress` of the account that holds the econia modules.
/// * `quote_coin`: [`TypeTag`](https://docs.rs/move-core-types/0.0.3/move_core_types/language_storage/enum.TypeTag.html) of the quote coin to use.
/// * `utility_coin`: [`TypeTag`](https://docs.rs/move-core-types/0.0.3/move_core_types/language_storage/enum.TypeTag.html) of the utility coin to use.
/// * `market_id`: Market ID for corresponding market.
pub fn withdraw_integrator_fees_via_coinstores(
    econia_address: AccountAddress,
    quote_coin: &TypeTag,
    utility_coin: &TypeTag,
    market_id: u64,
) -> EconiaResult<EntryFunction> {
    let module = ModuleId::from(
        MoveModuleId::from_str(&format!("{}::incentives", econia_address))
            .map_err(|a| EconiaError::InvalidModuleId(a.to_string()))?,
    );
    Ok(EntryFunction::new(
        module,
        ident_str!("withdraw_integrator_fees_via_coinstores").to_owned(),
        vec![quote_coin.clone(), utility_coin.clone()],
        vec![bcs::to_bytes(&market_id)?],
    ))
}

// Market entry functions

/// Create the `EntryFunction` for [cancel_all_orders_user](https://github.com/econia-labs/econia/blob/main/src/move/econia/doc/market.md#0xc0deb00c_market_cancel_all_orders_user)
///
/// Arguments:
/// * `econia_address`: Aptos `AccountAddress` of the account that holds the econia modules.
/// * `market_id`: Market ID for corresponding market.
/// * `side`: Order [`Side`].
pub fn cancel_all_orders_user(
    econia_address: AccountAddress,
    market_id: u64,
    side: Side,
) -> EconiaResult<EntryFunction> {
    let module = ModuleId::from(
        MoveModuleId::from_str(&format!("{}::market", econia_address))
            .map_err(|a| EconiaError::InvalidModuleId(a.to_string()))?,
    );
    Ok(EntryFunction::new(
        module,
        ident_str!("cancel_all_orders_user").to_owned(),
        vec![],
        vec![bcs::to_bytes(&market_id)?, bcs::to_bytes(&side)?],
    ))
}

/// Create the `EntryFunction` for [cancel_order_user](https://github.com/econia-labs/econia/blob/main/src/move/econia/doc/market.md#0xc0deb00c_market_cancel_order_user)
///
/// Arguments:
/// * `econia_address`: Aptos `AccountAddress` of the account that holds the econia modules.
/// * `market_id`: Market ID for corresponding market.
/// * `side`: Order [`Side`].
/// * `market_order_id`: ID of the order to cancel.
pub fn cancel_order_user(
    econia_address: AccountAddress,
    market_id: u64,
    side: Side,
    market_order_id: u128,
) -> EconiaResult<EntryFunction> {
    let module = ModuleId::from(
        MoveModuleId::from_str(&format!("{}::market", econia_address))
            .map_err(|a| EconiaError::InvalidModuleId(a.to_string()))?,
    );
    Ok(EntryFunction::new(
        module,
        ident_str!("cancel_order_user").to_owned(),
        vec![],
        vec![
            bcs::to_bytes(&market_id)?,
            bcs::to_bytes(&side)?,
            bcs::to_bytes(&market_order_id)?,
        ],
    ))
}

/// Create the `EntryFunction` for [change_order_size_user](https://github.com/econia-labs/econia/blob/main/src/move/econia/doc/market.md#0xc0deb00c_market_change_order_size_user)
///
/// Arguments:
/// * `econia_address`: Aptos `AccountAddress` of the account that holds the econia modules.
/// * `market_id`: Market ID for corresponding market.
/// * `side`: Order [`Side`].
/// * `market_order_id`: ID of the order to cancel.
/// * `new_size`: New size of the order.
pub fn change_order_size_user(
    econia_address: AccountAddress,
    market_id: u64,
    side: Side,
    market_order_id: u128,
    new_size: u64,
) -> EconiaResult<EntryFunction> {
    let module = ModuleId::from(
        MoveModuleId::from_str(&format!("{}::market", econia_address))
            .map_err(|a| EconiaError::InvalidModuleId(a.to_string()))?,
    );
    Ok(EntryFunction::new(
        module,
        ident_str!("change_order_size_user").to_owned(),
        vec![],
        vec![
            bcs::to_bytes(&market_id)?,
            bcs::to_bytes(&side)?,
            bcs::to_bytes(&market_order_id)?,
            bcs::to_bytes(&new_size)?,
        ],
    ))
}

/// Create the `EntryFunction` for [place_limit_order_passive_advance_user_entry](https://github.com/econia-labs/econia/blob/main/src/move/econia/doc/market.md#0xc0deb00c_market_place_limit_order_passive_advance_user_entry)
///
/// Arguments:
/// * `econia_address`: Aptos `AccountAddress` of the account that holds the econia modules.
/// * `base`: Aptos [`TypeTag`](https://docs.rs/move-core-types/0.0.3/move_core_types/language_storage/enum.TypeTag.html) for base coin.
/// * `quote`: Aptos [`TypeTag`](https://docs.rs/move-core-types/0.0.3/move_core_types/language_storage/enum.TypeTag.html) for quote coin.
/// * `market_id`: Market ID for corresponding market.
/// * `integrator`: Integrator's `AccountAddress`.
/// * `side`: Order [`Side`].
/// * `size`: Size of the order in lots.
/// * `advance_style`: The [`AdvanceStyle`] of the order.
/// * `target_advance_amount`: Target advance amount.
#[allow(clippy::too_many_arguments)]
pub fn place_limit_order_passive_advance_user_entry(
    econia_address: AccountAddress,
    base: &TypeTag,
    quote: &TypeTag,
    market_id: u64,
    integrator: &AccountAddress,
    side: Side,
    size: u64,
    advance_style: AdvanceStyle,
    target_advance_amount: u64,
) -> EconiaResult<EntryFunction> {
    let module = ModuleId::from(
        MoveModuleId::from_str(&format!("{}::market", econia_address))
            .map_err(|a| EconiaError::InvalidModuleId(a.to_string()))?,
    );
    Ok(EntryFunction::new(
        module,
        ident_str!("place_limit_order_passive_advance_user_entry").to_owned(),
        vec![base.clone(), quote.clone()],
        vec![
            bcs::to_bytes(&market_id)?,
            bcs::to_bytes(&integrator)?,
            bcs::to_bytes(&side)?,
            bcs::to_bytes(&size)?,
            bcs::to_bytes(&advance_style)?,
            bcs::to_bytes(&target_advance_amount)?,
        ],
    ))
}

/// Create the `EntryFunction` for [place_limit_order_user_entry](https://github.com/econia-labs/econia/blob/main/src/move/econia/doc/market.md#0xc0deb00c_market_place_limit_order_user_entry)
///
/// Arguments:
/// * `econia_address`: Aptos `AccountAddress` of the account that holds the econia modules.
/// * `base`: Aptos [`TypeTag`](https://docs.rs/move-core-types/0.0.3/move_core_types/language_storage/enum.TypeTag.html) for base coin.
/// * `quote`: Aptos [`TypeTag`](https://docs.rs/move-core-types/0.0.3/move_core_types/language_storage/enum.TypeTag.html) for quote coin.
/// * `market_id`: Market ID for corresponding market.
/// * `integrator`: Integrator's [`AccountAddress`].
/// * `side`: Order [`Side`].
/// * `size`: Size of the order in lots.
/// * `price`: Price of the order.
/// * `restriction`: The [`Restriction`] of the order.
/// * `self_match_behavior`: The [`SelfMatchBehavior`] of the order.
#[allow(clippy::too_many_arguments)]
pub fn place_limit_order_user_entry(
    econia_address: AccountAddress,
    base: &TypeTag,
    quote: &TypeTag,
    market_id: u64,
    integrator: &AccountAddress,
    side: Side,
    size: u64,
    price: u64,
    restriction: Restriction,
    self_match_behavior: SelfMatchBehavior,
) -> EconiaResult<EntryFunction> {
    let module = ModuleId::from(
        MoveModuleId::from_str(&format!("{}::market", econia_address))
            .map_err(|a| EconiaError::InvalidModuleId(a.to_string()))?,
    );
    Ok(EntryFunction::new(
        module,
        ident_str!("place_limit_order_user_entry").to_owned(),
        vec![base.clone(), quote.clone()],
        vec![
            bcs::to_bytes(&market_id)?,
            bcs::to_bytes(&integrator)?,
            bcs::to_bytes(&side)?,
            bcs::to_bytes(&size)?,
            bcs::to_bytes(&price)?,
            bcs::to_bytes(&restriction)?,
            bcs::to_bytes(&self_match_behavior)?,
        ],
    ))
}

/// Create the `EntryFunction` for [register_market_base_coin_from_coinstore](https://github.com/econia-labs/econia/blob/main/src/move/econia/doc/market.md#0xc0deb00c_market_register_market_base_coin_from_coinstore)
///
/// Arguments:
/// * `econia_address`: Aptos `AccountAddress` of the account that holds the econia modules.
/// * `base`: Aptos [`TypeTag`](https://docs.rs/move-core-types/0.0.3/move_core_types/language_storage/enum.TypeTag.html) for base coin.
/// * `quote`: Aptos [`TypeTag`](https://docs.rs/move-core-types/0.0.3/move_core_types/language_storage/enum.TypeTag.html) for quote coin.
/// * `utility_coin`: Aptos [`TypeTag`](https://docs.rs/move-core-types/0.0.3/move_core_types/language_storage/enum.TypeTag.html) for utility coin.
/// * `lot_size`: Lot size for this market.
/// * `tick_size`: Tick size for this market.
/// * `min_size`: Minimum order size for this market.
pub fn register_market_base_coin_from_coinstore(
    econia_address: AccountAddress,
    base: &TypeTag,
    quote: &TypeTag,
    utility_coin: &TypeTag,
    lot_size: u64,
    tick_size: u64,
    min_size: u64,
) -> EconiaResult<EntryFunction> {
    let module = ModuleId::from(
        MoveModuleId::from_str(&format!("{}::market", econia_address))
            .map_err(|a| EconiaError::InvalidModuleId(a.to_string()))?,
    );
    Ok(EntryFunction::new(
        module,
        ident_str!("register_market_base_coin_from_coinstore").to_owned(),
        vec![base.clone(), quote.clone(), utility_coin.clone()],
        vec![
            bcs::to_bytes(&lot_size)?,
            bcs::to_bytes(&tick_size)?,
            bcs::to_bytes(&min_size)?,
        ],
    ))
}

/// Create the `EntryFunction` for [swap_between_coinstores_entry](https://github.com/econia-labs/econia/blob/main/src/move/econia/doc/market.md#0xc0deb00c_market_swap_between_coinstores_entry)
///
/// Arguments:
/// * `econia_address`: Aptos `AccountAddress` of the account that holds the econia modules.
/// * `base`: Aptos [`TypeTag`](https://docs.rs/move-core-types/0.0.3/move_core_types/language_storage/enum.TypeTag.html) for base coin.
/// * `quote`: Aptos [`TypeTag`](https://docs.rs/move-core-types/0.0.3/move_core_types/language_storage/enum.TypeTag.html) for quote coin.
/// * `utility_coin`: Aptos [`TypeTag`](https://docs.rs/move-core-types/0.0.3/move_core_types/language_storage/enum.TypeTag.html) for utility coin.
/// * `lot_size`: Lot size for this market.
/// * `tick_size`: Tick size for this market.
/// * `min_size`: Minimum order size for this market.
#[allow(clippy::too_many_arguments)]
pub fn swap_between_coinstores_entry(
    econia_address: AccountAddress,
    base: &TypeTag,
    quote: &TypeTag,
    market_id: u64,
    integrator: &AccountAddress,
    side: Side,
    min_base: u64,
    max_base: u64,
    min_quote: u64,
    max_quote: u64,
    limit_price: u64,
) -> EconiaResult<EntryFunction> {
    let module = ModuleId::from(
        MoveModuleId::from_str(&format!("{}::market", econia_address))
            .map_err(|a| EconiaError::InvalidModuleId(a.to_string()))?,
    );
    Ok(EntryFunction::new(
        module,
        ident_str!("swap_between_coinstores_entry").to_owned(),
        vec![base.clone(), quote.clone()],
        vec![
            bcs::to_bytes(&market_id)?,
            bcs::to_bytes(&integrator)?,
            bcs::to_bytes(&side)?,
            bcs::to_bytes(&min_base)?,
            bcs::to_bytes(&max_base)?,
            bcs::to_bytes(&min_quote)?,
            bcs::to_bytes(&max_quote)?,
            bcs::to_bytes(&limit_price)?,
        ],
    ))
}

// Registry functions

/// Create the `EntryFunction` for [register_integrator_fee_store_base_tier](https://github.com/econia-labs/econia/blob/main/src/move/econia/doc/registry.md#0xc0deb00c_registry_register_integrator_fee_store_base_tier)
///
/// Arguments:
/// * `econia_address`: Aptos `AccountAddress` of the account that holds the econia modules.
/// * `quote`: Aptos [`TypeTag`](https://docs.rs/move-core-types/0.0.3/move_core_types/language_storage/enum.TypeTag.html) for quote coin.
/// * `utility_coin`: Aptos [`TypeTag`](https://docs.rs/move-core-types/0.0.3/move_core_types/language_storage/enum.TypeTag.html) for utility coin.
/// * `market_id`: Market ID for corresponding market.
pub fn register_integrator_fee_store_base_tier(
    econia_address: AccountAddress,
    quote: &TypeTag,
    utility_coin: &TypeTag,
    market_id: u64,
) -> EconiaResult<EntryFunction> {
    let module = ModuleId::from(
        MoveModuleId::from_str(&format!("{}::registry", econia_address))
            .map_err(|a| EconiaError::InvalidModuleId(a.to_string()))?,
    );
    Ok(EntryFunction::new(
        module,
        ident_str!("register_integrator_fee_store_base_tier").to_owned(),
        vec![quote.clone(), utility_coin.clone()],
        vec![bcs::to_bytes(&market_id)?],
    ))
}

/// Create the `EntryFunction` for [register_integrator_fee_store_from_coinstore](https://github.com/econia-labs/econia/blob/main/src/move/econia/doc/registry.md#0xc0deb00c_registry_register_integrator_fee_store_from_coinstore)
///
/// Arguments:
/// * `econia_address`: Aptos `AccountAddress` of the account that holds the econia modules.
/// * `quote`: Aptos [`TypeTag`](https://docs.rs/move-core-types/0.0.3/move_core_types/language_storage/enum.TypeTag.html) for quote coin.
/// * `utility_coin`: Aptos [`TypeTag`](https://docs.rs/move-core-types/0.0.3/move_core_types/language_storage/enum.TypeTag.html) for utility coin.
/// * `market_id`: Market ID for corresponding market.
/// * `tier`: Fee tier.
pub fn register_integrator_fee_store_from_coinstore(
    econia_address: AccountAddress,
    quote: &TypeTag,
    utility_coin: &TypeTag,
    market_id: u64,
    tier: u8,
) -> EconiaResult<EntryFunction> {
    let module = ModuleId::from(
        MoveModuleId::from_str(&format!("{}::registry", econia_address))
            .map_err(|a| EconiaError::InvalidModuleId(a.to_string()))?,
    );
    Ok(EntryFunction::new(
        module,
        ident_str!("register_integrator_fee_store_from_coinstore").to_owned(),
        vec![quote.clone(), utility_coin.clone()],
        vec![bcs::to_bytes(&market_id)?, bcs::to_bytes(&tier)?],
    ))
}

/// Create the `EntryFunction` for [remove_recognized_markets](https://github.com/econia-labs/econia/blob/main/src/move/econia/doc/registry.md#0xc0deb00c_registry_remove_recognized_markets)
///
/// Arguments:
/// * `econia_address`: Aptos `AccountAddress` of the account that holds the econia modules.
/// * `market_ids`: Vector of market IDs to remove.
pub fn remove_recognized_markets(
    econia_address: AccountAddress,
    market_ids: Vec<u64>,
) -> EconiaResult<EntryFunction> {
    let module = ModuleId::from(
        MoveModuleId::from_str(&format!("{}::registry", econia_address))
            .map_err(|a| EconiaError::InvalidModuleId(a.to_string()))?,
    );
    Ok(EntryFunction::new(
        module,
        ident_str!("remove_recognized_markets").to_owned(),
        vec![],
        vec![bcs::to_bytes(&market_ids)?],
    ))
}

/// Create the `EntryFunction` for [set_recognized_market](https://github.com/econia-labs/econia/blob/main/src/move/econia/doc/registry.md#0xc0deb00c_registry_set_recognized_market)
///
/// Arguments:
/// * `econia_address`: Aptos `AccountAddress` of the account that holds the econia modules.
/// * `market_id`: Market ID to recognize.
pub fn set_recognized_market(
    econia_address: AccountAddress,
    market_id: u64,
) -> EconiaResult<EntryFunction> {
    let module = ModuleId::from(
        MoveModuleId::from_str(&format!("{}::registry", econia_address))
            .map_err(|a| EconiaError::InvalidModuleId(a.to_string()))?,
    );
    Ok(EntryFunction::new(
        module,
        ident_str!("set_recognized_market").to_owned(),
        vec![],
        vec![bcs::to_bytes(&market_id)?],
    ))
}

// User functions

/// Create the `EntryFunction` for [deposit_from_coinstore](https://github.com/econia-labs/econia/blob/main/src/move/econia/doc/user.md#0xc0deb00c_user_deposit_from_coinstore)
///
/// Arguments:
/// * `econia_address`: Aptos `AccountAddress` of the account that holds the econia modules.
/// * `coin`: Aptos [`TypeTag`](https://docs.rs/move-core-types/0.0.3/move_core_types/language_storage/enum.TypeTag.html) for deposit coin.
/// * `market_id`: Market ID for corresponding market.
/// * `custodian_id`: ID of market custodian.
/// * `amount`: Amount of coin to deposit.
pub fn deposit_from_coinstore(
    econia_address: AccountAddress,
    coin: &TypeTag,
    market_id: u64,
    custodian_id: u64,
    amount: u64,
) -> EconiaResult<EntryFunction> {
    let module = ModuleId::from(
        MoveModuleId::from_str(&format!("{}::user", econia_address))
            .map_err(|a| EconiaError::InvalidModuleId(a.to_string()))?,
    );
    Ok(EntryFunction::new(
        module,
        ident_str!("deposit_from_coinstore").to_owned(),
        vec![coin.clone()],
        vec![
            bcs::to_bytes(&market_id)?,
            bcs::to_bytes(&custodian_id)?,
            bcs::to_bytes(&amount)?,
        ],
    ))
}

/// Create the `EntryFunction` for [register_market_account](https://github.com/econia-labs/econia/blob/main/src/move/econia/doc/user.md#0xc0deb00c_user_register_market_account)
///
/// Arguments:
/// * `econia_address`: Aptos `AccountAddress` of the account that holds the econia modules.
/// * `base`: Aptos [`TypeTag`](https://docs.rs/move-core-types/0.0.3/move_core_types/language_storage/enum.TypeTag.html) for base coin.
/// * `quote`: Aptos [`TypeTag`](https://docs.rs/move-core-types/0.0.3/move_core_types/language_storage/enum.TypeTag.html) for quote coin.
/// * `market_id`: Market ID for corresponding market.
/// * `custodian_id`: ID of market custodian.
pub fn register_market_account(
    econia_address: AccountAddress,
    base: &TypeTag,
    quote: &TypeTag,
    market_id: u64,
    custodian_id: u64,
) -> EconiaResult<EntryFunction> {
    let module = ModuleId::from(
        MoveModuleId::from_str(&format!("{}::user", econia_address))
            .map_err(|a| EconiaError::InvalidModuleId(a.to_string()))?,
    );
    Ok(EntryFunction::new(
        module,
        ident_str!("register_market_account").to_owned(),
        vec![base.clone(), quote.clone()],
        vec![bcs::to_bytes(&market_id)?, bcs::to_bytes(&custodian_id)?],
    ))
}

/// Create the `EntryFunction` for [register_market_account_generic_base](https://github.com/econia-labs/econia/blob/main/src/move/econia/doc/user.md#0xc0deb00c_user_register_market_account_generic_base)
///
/// Arguments:
/// * `econia_address`: Aptos `AccountAddress` of the account that holds the econia modules.
/// * `quote`: Aptos [`TypeTag`](https://docs.rs/move-core-types/0.0.3/move_core_types/language_storage/enum.TypeTag.html) for quote coin.
/// * `market_id`: Market ID for corresponding market.
/// * `custodian_id`: ID of market custodian.
pub fn register_market_account_generic_base(
    econia_address: AccountAddress,
    quote: &TypeTag,
    market_id: u64,
    custodian_id: u64,
) -> EconiaResult<EntryFunction> {
    let module = ModuleId::from(
        MoveModuleId::from_str(&format!("{}::user", econia_address))
            .map_err(|a| EconiaError::InvalidModuleId(a.to_string()))?,
    );
    Ok(EntryFunction::new(
        module,
        ident_str!("register_market_account_generic_base").to_owned(),
        vec![quote.clone()],
        vec![bcs::to_bytes(&market_id)?, bcs::to_bytes(&custodian_id)?],
    ))
}

/// Create the `EntryFunction` for [withdraw_to_coinstore](https://github.com/econia-labs/econia/blob/main/src/move/econia/doc/user.md#0xc0deb00c_user_withdraw_to_coinstore)
///
/// Arguments:
/// * `econia_address`: Aptos `AccountAddress` of the account that holds the econia modules.
/// * `coin`: Aptos [`TypeTag`](https://docs.rs/move-core-types/0.0.3/move_core_types/language_storage/enum.TypeTag.html) for withdrawal coin.
/// * `market_id`: Market ID for corresponding market.
/// * `amount`: Amount of coin to withdraw.
pub fn withdraw_to_coinstore(
    econia_address: AccountAddress,
    coin: &TypeTag,
    market_id: u64,
    amount: u64,
) -> EconiaResult<EntryFunction> {
    let module = ModuleId::from(
        MoveModuleId::from_str(&format!("{}::user", econia_address))
            .map_err(|a| EconiaError::InvalidModuleId(a.to_string()))?,
    );
    Ok(EntryFunction::new(
        module,
        ident_str!("withdraw_to_coinstore").to_owned(),
        vec![coin.clone()],
        vec![bcs::to_bytes(&market_id)?, bcs::to_bytes(&amount)?],
    ))
}

/// Create the `EntryFunction` for [init_market_event_handle_if_missing](https://github.com/econia-labs/econia/blob/main/src/move/econia/doc/user.md#0xc0deb00c_user_init_market_event_handles_if_missing)
///
/// Arguments:
/// * `econia_address`: Aptos `AccountAddress` of the account that holds the econia modules.
/// * `market_id`: Market ID for corresponding market.
/// * `custodian_id`: ID of market custodian.
pub fn init_market_event_handles_if_missing(
    econia_address: AccountAddress,
    market_id: u64,
    custodian_id: u64,
) -> EconiaResult<EntryFunction> {
    let module = ModuleId::from(
        MoveModuleId::from_str(&format!("{}::user", econia_address))
            .map_err(|a| EconiaError::InvalidModuleId(a.to_string()))?,
    );
    Ok(EntryFunction::new(
        module,
        ident_str!("init_market_event_handles_if_missing").to_owned(),
        vec![],
        vec![bcs::to_bytes(&market_id)?, bcs::to_bytes(&custodian_id)?],
    ))
}

/// Create the `EntryFunction` for [place_market_order_user_entry](https://github.com/econia-labs/econia/blob/main/src/move/econia/doc/user.md#0xc0deb00c_market_place_market_order_user_entry)
///
/// Arguments:
/// * `econia_address`: Aptos `AccountAddress` of the account that holds the econia modules.
/// * `base`: Aptos [`TypeTag`](https://docs.rs/move-core-types/0.0.3/move_core_types/language_storage/enum.TypeTag.html) for base coin.
/// * `quote`: Aptos [`TypeTag`](https://docs.rs/move-core-types/0.0.3/move_core_types/language_storage/enum.TypeTag.html) for quote coin.
/// * `market_id`: Market ID for corresponding market.
/// * `integrator`: Integrator's AccountAddress.
/// * `side`: Order [`Side`].
/// * `size`: Size of the order in lots.
<<<<<<< HEAD
/// * `restriction`: the [`Restriction`] of the order.
/// * `self_match_behavior`: the [`SelfMatchBehavior`] of the order.
=======
/// * `restriction`: The [`Restriction`] of the order.
/// * `self_match_behavior`: The [`SelfMatchBehavior`] of the order.
>>>>>>> 82204896
pub fn place_market_order_user_entry(
    econia_address: AccountAddress,
    base: &TypeTag,
    quote: &TypeTag,
    market_id: u64,
    integrator: &AccountAddress,
    side: Side,
    size: u64,
    self_match_behavior: SelfMatchBehavior,
) -> EconiaResult<EntryFunction> {
    let module = ModuleId::from(
        MoveModuleId::from_str(&format!("{}::market", econia_address))
            .map_err(|a| EconiaError::InvalidModuleId(a.to_string()))?,
    );
    Ok(EntryFunction::new(
        module,
        ident_str!("place_market_order_user_entry").to_owned(),
        vec![base.clone(), quote.clone()],
        vec![
            bcs::to_bytes(&market_id)?,
            bcs::to_bytes(integrator)?,
            bcs::to_bytes(&side)?,
            bcs::to_bytes(&size)?,
            bcs::to_bytes(&self_match_behavior)?,
        ],
    ))
}<|MERGE_RESOLUTION|>--- conflicted
+++ resolved
@@ -617,13 +617,8 @@
 /// * `integrator`: Integrator's AccountAddress.
 /// * `side`: Order [`Side`].
 /// * `size`: Size of the order in lots.
-<<<<<<< HEAD
-/// * `restriction`: the [`Restriction`] of the order.
-/// * `self_match_behavior`: the [`SelfMatchBehavior`] of the order.
-=======
 /// * `restriction`: The [`Restriction`] of the order.
 /// * `self_match_behavior`: The [`SelfMatchBehavior`] of the order.
->>>>>>> 82204896
 pub fn place_market_order_user_entry(
     econia_address: AccountAddress,
     base: &TypeTag,
