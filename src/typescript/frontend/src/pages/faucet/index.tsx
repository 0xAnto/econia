--- conflicted
+++ resolved
@@ -100,14 +100,7 @@
         <title>Faucet | Econia</title>
       </Head>
       <div className="flex h-screen flex-col">
-<<<<<<< HEAD
-        <Header
-          allMarketData={allMarketData}
-          logoHref={`/trade/${allMarketData[0].name}`}
-        />
-=======
         <Header logoHref={`/trade/${allMarketData[0].name}`} />
->>>>>>> 82204896
         <main className="flex h-full w-full">
           <div className="m-auto flex flex-wrap justify-center gap-8">
             {TYPE_TAGS.map((typeTag, i) => (
