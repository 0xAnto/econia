import { type GetStaticProps } from "next";
import Head from "next/head";
import { useState } from "react";

import { Button } from "@/components/Button";
import { ConnectedButton } from "@/components/ConnectedButton";
import { Header } from "@/components/Header";
import { SyncIcon } from "@/components/icons/SyncIcon";
import { Input } from "@/components/Input";
import { MOCK_MARKETS } from "@/mockdata/markets";
import { type ApiMarket } from "@/types/api";

type Props = {
  allMarketData: ApiMarket[];
};

export default function Swap({ allMarketData }: Props) {
  const [inputAmount, setInputAmount] = useState<string>("");
  const [outputAmount, setOutputAmount] = useState<string>("");
  return (
    <>
      <Head>
        <title>Swap | Econia</title>
      </Head>
      <div className="flex h-screen w-full flex-col font-roboto-mono">
<<<<<<< HEAD
        <Header allMarketData={allMarketData} logoHref="/" />
=======
        <Header logoHref={`/trade/${allMarketData[0].name}`} />
>>>>>>> 82204896
        <div className="flex flex-col items-center">
          <div className="mt-8 w-1/4">
            <div className="border p-3 text-center font-roboto-mono text-xs text-gray-300">
              This is a testnet interface. All coins are used for testing
              purposes and have no real value. If you are connecting a wallet,
              make sure it is connected to Aptos testnet.
            </div>
            <div className="mt-8 flex flex-col items-center gap-4 border p-8 text-center text-sm text-white">
              <Input
                startAdornment="INPUT"
                value={inputAmount}
                onChange={setInputAmount}
                placeholder="0.0000"
                type="number"
              />
              <div className="[&>svg>path]:hover:fill-purple-700 cursor-pointer">
                <SyncIcon className="fill-current" />
              </div>
              <Input
                startAdornment="OUTPUT"
                value={outputAmount}
                onChange={setOutputAmount}
                placeholder="0.0000"
                type="number"
              />
              <div className="mt-4 flex w-full flex-col gap-1 font-roboto-mono">
                <div className="flex w-full justify-between">
                  <p>Balance</p>
                  <p>0.0 tUSDC</p>
                </div>
                <div className="flex w-full justify-between">
                  <p>Est. Price</p>
                  <p>- tUSDC</p>
                </div>
                <div className="flex w-full justify-between">
                  <p>Est. Fill</p>
                  <p>- tETH</p>
                </div>
              </div>
              <ConnectedButton className="mt-4 w-full">
                <Button variant="primary" className="mt-4 w-full">
                  Enter an amount
                </Button>
              </ConnectedButton>
            </div>
          </div>
        </div>
      </div>
    </>
  );
}

export const getStaticProps: GetStaticProps<Props> = async () => {
  // const allMarketData: ApiMarket[] = await fetch(
  //   new URL("markets", API_URL).href
  // ).then((res) => res.json());
  // TODO
  const allMarketData = MOCK_MARKETS;

  return {
    props: {
      allMarketData,
    },
    revalidate: 600, // 10 minutes
  };
};<|MERGE_RESOLUTION|>--- conflicted
+++ resolved
@@ -23,11 +23,7 @@
         <title>Swap | Econia</title>
       </Head>
       <div className="flex h-screen w-full flex-col font-roboto-mono">
-<<<<<<< HEAD
-        <Header allMarketData={allMarketData} logoHref="/" />
-=======
         <Header logoHref={`/trade/${allMarketData[0].name}`} />
->>>>>>> 82204896
         <div className="flex flex-col items-center">
           <div className="mt-8 w-1/4">
             <div className="border p-3 text-center font-roboto-mono text-xs text-gray-300">
