import { useQuery, useQueryClient } from "@tanstack/react-query";
import { type MaybeHexString } from "aptos";
import type { GetStaticPaths, GetStaticProps } from "next";
import dynamic from "next/dynamic";
import Head from "next/head";
import Script from "next/script";
<<<<<<< HEAD
import { useEffect, useRef, useState } from "react";
=======
import { useEffect, useMemo, useRef, useState } from "react";
>>>>>>> 82204896
import { toast } from "react-toastify";

import { DepthChart } from "@/components/DepthChart";
import { Header } from "@/components/Header";
<<<<<<< HEAD
=======
import { DepositWithdrawFlowModal } from "@/components/modals/flows/DepositWithdrawFlowModal";
import { WalletButtonFlowModal } from "@/components/modals/flows/WalletButtonFlowModal";
>>>>>>> 82204896
import { OrderbookTable } from "@/components/OrderbookTable";
import { StatsBar } from "@/components/StatsBar";
import { OrderEntry } from "@/components/trade/OrderEntry";
import { OrdersTable } from "@/components/trade/OrdersTable";
import { TradeHistoryTable } from "@/components/trade/TradeHistoryTable";
import { useAptos } from "@/contexts/AptosContext";
import { OrderEntryContextProvider } from "@/contexts/OrderEntryContext";
import { API_URL, WS_URL } from "@/env";
import { MOCK_MARKETS } from "@/mockdata/markets";
import type { ApiMarket, ApiOrder, ApiPriceLevel } from "@/types/api";
import { type Orderbook } from "@/types/global";

import {
  type ResolutionString,
  type ThemeName,
} from "../../../public/static/charting_library";

const ORDERBOOK_DEPTH = 60;

const TVChartContainer = dynamic(
  () =>
    import("@/components/trade/TVChartContainer").then(
      (mod) => mod.TVChartContainer,
    ),
  { ssr: false },
);

type Props = {
  marketData: ApiMarket | undefined;
  allMarketData: ApiMarket[];
};

type PathParams = {
  market_name: string;
};

export default function Market({ allMarketData, marketData }: Props) {
  const { account } = useAptos();
  const queryClient = useQueryClient();
  const ws = useRef<WebSocket | undefined>(undefined);
  const prevAddress = useRef<MaybeHexString | undefined>(undefined);
<<<<<<< HEAD
  const [isScriptReady, setIsScriptReady] = useState(false);

  // Set up WebSocket API connection
  useEffect(() => {
    ws.current = new WebSocket(WS_URL);
    ws.current.onopen = () => {
      if (marketData?.market_id == null || ws.current == null) {
        return;
      }

=======

  const [depositWithdrawModalOpen, setDepositWithdrawModalOpen] =
    useState<boolean>(false);
  const [walletButtonModalOpen, setWalletButtonModalOpen] =
    useState<boolean>(false);

  const [isScriptReady, setIsScriptReady] = useState(false);

  // Set up WebSocket API connection
  useEffect(() => {
    ws.current = new WebSocket(WS_URL);
    ws.current.onopen = () => {
      // because useEffects can fire more than once and onopen is an async function, we still want to check readystate when we send a message
      if (
        marketData?.market_id == null ||
        ws.current == null ||
        ws.current.readyState !== WebSocket.OPEN
      ) {
        return;
      }

>>>>>>> 82204896
      // Subscribe to orderbook price level updates
      ws.current.send(
        JSON.stringify({
          method: "subscribe",
          channel: "price_levels",
          params: {
            market_id: marketData.market_id,
          },
        }),
      );
    };

    // Close WebSocket connection on page close
    return () => {
      if (ws.current != null) {
        ws.current.close();
      }
    };
  }, [marketData?.market_id]);

  // Handle wallet connect and disconnect
  useEffect(() => {
<<<<<<< HEAD
    if (marketData?.market_id == null || ws.current == null) {
      return;
    }
    if (account?.address != null) {
      // If the WebSocket connection is not ready,
      // wait for the WebSocket connection to be opened.
      if (ws.current.readyState === WebSocket.CONNECTING) {
        const interval = setInterval(() => {
          if (ws.current?.readyState === WebSocket.OPEN) {
            clearInterval(interval);
          }
        }, 500);
      }

      // Subscribe to orders by account channel
      ws.current.send(
        JSON.stringify({
          method: "subscribe",
          channel: "orders",
          params: {
            market_id: marketData.market_id,
            user_address: account.address,
          },
        }),
      );

=======
    if (
      marketData?.market_id == null ||
      ws.current == null ||
      ws.current.readyState !== WebSocket.OPEN
    ) {
      return;
    }
    if (account?.address != null) {
      //  commenting this out because it doesn't seem to be doing what it's supposed to
      //  maybe if we made it synchronous it would work?

      // If the WebSocket connection is not ready,
      // wait for the WebSocket connection to be opened.
      // if (ws.current.readyState === WebSocket.CONNECTING) {
      //   const interval = setInterval(() => {
      //     if (ws.current?.readyState === WebSocket.OPEN) {
      //       clearInterval(interval);
      //     }
      //   }, 500);
      // }

      // Subscribe to orders by account channel
      ws.current.send(
        JSON.stringify({
          method: "subscribe",
          channel: "orders",
          params: {
            market_id: marketData.market_id,
            user_address: account.address,
          },
        }),
      );

>>>>>>> 82204896
      // Subscribe to fills by account channel
      ws.current.send(
        JSON.stringify({
          method: "subscribe",
          channel: "fills",
          params: {
            market_id: marketData.market_id,
            user_address: account.address,
          },
        }),
      );

      // Store address for unsubscribing when wallet is disconnected.
      prevAddress.current = account.address;
    } else {
      if (prevAddress.current != null) {
        // Unsubscribe to orders by account channel
        ws.current.send(
          JSON.stringify({
            method: "unsubscribe",
            channel: "orders",
            params: {
              market_id: marketData.market_id,
              user_address: prevAddress.current,
            },
          }),
        );

        // Unsubscribe to fills by account channel
        ws.current.send(
          JSON.stringify({
            method: "unsubscribe",
            channel: "fills",
            params: {
              market_id: marketData.market_id,
              user_address: prevAddress.current,
            },
          }),
        );

        // Clear saved address
        prevAddress.current = undefined;
      }
    }
  }, [marketData?.market_id, account?.address]);

  // Handle incoming WebSocket messages
  useEffect(() => {
    if (marketData?.market_id == null || ws.current == null) {
      return;
    }

    ws.current.onmessage = (message) => {
      const msg = JSON.parse(message.data);

      if (msg.event === "update") {
        if (msg.channel === "orders") {
          const { order_state, market_order_id }: ApiOrder = msg.data;
          switch (order_state) {
            // TODO further discuss what toast text should be
            case "open":
              toast.success(
                `Order with order ID ${market_order_id} placed successfully.`,
              );
              break;
            case "filled":
              toast.success(`Order with order ID ${market_order_id} filled.`);
              break;
            case "cancelled":
              toast.warn(`Order with order ID ${market_order_id} cancelled.`);
              break;
            case "evicted":
              toast.warn(`Order with order ID ${market_order_id} evicted.`);
              break;
          }
        } else if (msg.channel === "price_levels") {
          const priceLevel: ApiPriceLevel = msg.data;
          queryClient.setQueriesData(
            ["orderbook", marketData.market_id],
            (prevData: Orderbook | undefined) => {
              if (prevData == null) {
                return undefined;
              }
              if (priceLevel.side === "buy") {
                for (const [i, lvl] of prevData.bids.entries()) {
                  if (priceLevel.price === lvl.price) {
                    return {
                      bids: [
                        ...prevData.bids.slice(0, i),
                        { price: priceLevel.price, size: priceLevel.size },
                        ...prevData.bids.slice(i + 1),
                      ],
                      asks: prevData.asks,
<<<<<<< HEAD
=======
                      updatedLevel: { ...priceLevel },
>>>>>>> 82204896
                    };
                  } else if (priceLevel.price > lvl.price) {
                    return {
                      bids: [
                        ...prevData.bids.slice(0, i),
                        { price: priceLevel.price, size: priceLevel.size },
                        ...prevData.bids.slice(i),
                      ],
                      asks: prevData.asks,
<<<<<<< HEAD
=======
                      updatedLevel: { ...priceLevel },
>>>>>>> 82204896
                    };
                  }
                }
                return {
                  bids: [
                    ...prevData.bids,
                    { price: priceLevel.price, size: priceLevel.size },
                  ],
                  asks: prevData.asks,
<<<<<<< HEAD
=======
                  updatedLevel: { ...priceLevel },
>>>>>>> 82204896
                };
              } else {
                for (const [i, lvl] of prevData.asks.entries()) {
                  if (priceLevel.price === lvl.price) {
                    return {
                      bids: prevData.bids,
                      asks: [
                        ...prevData.asks.slice(0, i),
                        { price: priceLevel.price, size: priceLevel.size },
                        ...prevData.asks.slice(i + 1),
                      ],
<<<<<<< HEAD
=======
                      updatedLevel: { ...priceLevel },
>>>>>>> 82204896
                    };
                  } else if (priceLevel.price < lvl.price) {
                    return {
                      bids: prevData.bids,
                      asks: [
                        ...prevData.asks.slice(0, i),
                        { price: priceLevel.price, size: priceLevel.size },
                        ...prevData.asks.slice(i),
                      ],
<<<<<<< HEAD
=======
                      updatedLevel: { ...priceLevel },
>>>>>>> 82204896
                    };
                  }
                }
                return {
                  bids: prevData.bids,
                  asks: [
                    ...prevData.asks,
                    { price: priceLevel.price, size: priceLevel.size },
                  ],
<<<<<<< HEAD
=======
                  updatedLevel: { ...priceLevel },
>>>>>>> 82204896
                };
              }
            },
          );
        } else {
          // TODO
        }
      } else {
        // TODO
      }
    };
  }, [marketData, account?.address, queryClient]);

  // TODO update to include precision when backend is updated (ECO-199)
  const {
    data: orderbookData,
    isFetching: orderbookIsFetching,
    isLoading: orderbookIsLoading,
  } = useQuery(
    ["orderbook", marketData?.market_id],
    async () => {
      const res = await fetch(
        `${API_URL}/markets/${marketData?.market_id}/orderbook?depth=${ORDERBOOK_DEPTH}`,
      );
      const data: Orderbook = await res.json();
      return data;
    },
    { keepPreviousData: true, refetchOnWindowFocus: false },
  );

<<<<<<< HEAD
=======
  const defaultTVChartProps = useMemo(() => {
    return {
      symbol: marketData?.name ?? "",
      interval: "1" as ResolutionString,
      datafeedUrl: "https://dev.api.econia.exchange",
      libraryPath: "/static/charting_library/",
      clientId: "econia.exchange",
      userId: "public_user_id",
      fullscreen: false,
      autosize: true,
      studiesOverrides: {},
      theme: "Dark" as ThemeName,
      // antipattern if we render market not found? need ! for typescript purposes
      selectedMarket: marketData!,
      allMarketData,
    };
  }, [marketData, allMarketData]);

>>>>>>> 82204896
  if (!marketData)
    return (
      <>
        <Head>
          <title>Not Found</title>
        </Head>
        <div className="flex min-h-screen flex-col">
<<<<<<< HEAD
          <Header
            allMarketData={allMarketData}
            logoHref={`${allMarketData[0].name}`}
          />
=======
          <Header logoHref={`${allMarketData[0].name}`} />
>>>>>>> 82204896
          Market not found.
        </div>
      </>
    );

<<<<<<< HEAD
  const defaultTVChartProps = {
    symbol: marketData.name,
    interval: "1" as ResolutionString,
    datafeedUrl: "https://dev.api.econia.exchange",
    libraryPath: "/static/charting_library/",
    clientId: "econia.exchange",
    userId: "public_user_id",
    fullscreen: false,
    autosize: true,
    studiesOverrides: {},
    theme: "Dark" as ThemeName,
    selectedMarket: marketData,
    allMarketData,
  };

=======
>>>>>>> 82204896
  return (
    <OrderEntryContextProvider>
      <Head>
        <title>{`${marketData.name} | Econia`}</title>
      </Head>
      <div className="flex min-h-screen flex-col">
        <Header
<<<<<<< HEAD
          allMarketData={allMarketData}
          logoHref={`${allMarketData[0].name}`}
=======
          logoHref={`${allMarketData[0].name}`}
          onDepositWithdrawClick={() => setDepositWithdrawModalOpen(true)}
          onWalletButtonClick={() => setWalletButtonModalOpen(true)}
>>>>>>> 82204896
        />
        <StatsBar allMarketData={allMarketData} selectedMarket={marketData} />
        <main className="flex h-full min-h-[680px] w-full grow">
          <div className="flex grow flex-col p-3">
            <div className="mb-3 flex grow flex-col border border-neutral-600">
              <div className="flex h-full">
                {isScriptReady && <TVChartContainer {...defaultTVChartProps} />}
              </div>

              <div className="hidden h-[140px] tall:block">
                <DepthChart marketData={marketData} />
              </div>
            </div>
            <div className="border border-neutral-600">
              <div className="bg-transparent py-3 pl-4">
                <p className="font-jost font-bold text-white">Orders</p>
              </div>

              <OrdersTable allMarketData={allMarketData} />
            </div>
          </div>
          <div className="flex min-w-[268px] py-3 pr-3">
            <div className="flex w-full flex-col border border-neutral-600">
              <OrderbookTable
                marketData={marketData}
                data={orderbookData}
                isFetching={orderbookIsFetching}
                isLoading={orderbookIsLoading}
              />
            </div>
          </div>
          <div className="flex min-w-[296px] max-w-[296px] flex-col py-3 pr-3">
            <div className="border border-neutral-600">
              <OrderEntry marketData={marketData} />
            </div>
            <div className="mt-3 h-full min-h-[160px] border border-neutral-600">
              <p className="my-3 ml-4 font-jost font-bold text-white">
                Trade History
              </p>
              <TradeHistoryTable marketData={marketData} />
            </div>
          </div>
        </main>
      </div>
<<<<<<< HEAD
=======
      {/* temp */}
      <DepositWithdrawFlowModal
        selectedMarket={marketData}
        isOpen={depositWithdrawModalOpen}
        onClose={() => {
          setDepositWithdrawModalOpen(false);
        }}
        allMarketData={allMarketData}
      />
      <WalletButtonFlowModal
        selectedMarket={marketData}
        isOpen={walletButtonModalOpen}
        onClose={() => {
          setWalletButtonModalOpen(false);
        }}
        allMarketData={allMarketData}
      />
>>>>>>> 82204896
      <Script
        src="/static/datafeeds/udf/dist/bundle.js"
        strategy="lazyOnload"
        onReady={() => {
          setIsScriptReady(true);
        }}
      />
    </OrderEntryContextProvider>
  );
}

export const getStaticPaths: GetStaticPaths<PathParams> = async () => {
  // const res = await fetch(new URL("markets", API_URL).href);
  // const allMarketData: ApiMarket[] = await res.json();
  // TODO: Working API
  const allMarketData = MOCK_MARKETS;
  const paths = allMarketData.map((market) => ({
    params: { market_name: market.name },
  }));
  return { paths, fallback: false };
};

export const getStaticProps: GetStaticProps<Props, PathParams> = async ({
  params,
}) => {
  if (!params) throw new Error("No params");
  // const allMarketData: ApiMarket[] = await fetch(
  //   new URL("markets", API_URL).href
  // ).then((res) => res.json());
  // TODO: Working API
  const allMarketData = MOCK_MARKETS;
  const marketData = allMarketData.find(
    (market) => market.name === params.market_name,
  );

  return {
    props: {
      marketData,
      allMarketData,
    },
    revalidate: 600, // 10 minutes
  };
};<|MERGE_RESOLUTION|>--- conflicted
+++ resolved
@@ -4,20 +4,13 @@
 import dynamic from "next/dynamic";
 import Head from "next/head";
 import Script from "next/script";
-<<<<<<< HEAD
-import { useEffect, useRef, useState } from "react";
-=======
 import { useEffect, useMemo, useRef, useState } from "react";
->>>>>>> 82204896
 import { toast } from "react-toastify";
 
 import { DepthChart } from "@/components/DepthChart";
 import { Header } from "@/components/Header";
-<<<<<<< HEAD
-=======
 import { DepositWithdrawFlowModal } from "@/components/modals/flows/DepositWithdrawFlowModal";
 import { WalletButtonFlowModal } from "@/components/modals/flows/WalletButtonFlowModal";
->>>>>>> 82204896
 import { OrderbookTable } from "@/components/OrderbookTable";
 import { StatsBar } from "@/components/StatsBar";
 import { OrderEntry } from "@/components/trade/OrderEntry";
@@ -59,18 +52,6 @@
   const queryClient = useQueryClient();
   const ws = useRef<WebSocket | undefined>(undefined);
   const prevAddress = useRef<MaybeHexString | undefined>(undefined);
-<<<<<<< HEAD
-  const [isScriptReady, setIsScriptReady] = useState(false);
-
-  // Set up WebSocket API connection
-  useEffect(() => {
-    ws.current = new WebSocket(WS_URL);
-    ws.current.onopen = () => {
-      if (marketData?.market_id == null || ws.current == null) {
-        return;
-      }
-
-=======
 
   const [depositWithdrawModalOpen, setDepositWithdrawModalOpen] =
     useState<boolean>(false);
@@ -92,7 +73,6 @@
         return;
       }
 
->>>>>>> 82204896
       // Subscribe to orderbook price level updates
       ws.current.send(
         JSON.stringify({
@@ -115,20 +95,26 @@
 
   // Handle wallet connect and disconnect
   useEffect(() => {
-<<<<<<< HEAD
-    if (marketData?.market_id == null || ws.current == null) {
+    if (
+      marketData?.market_id == null ||
+      ws.current == null ||
+      ws.current.readyState !== WebSocket.OPEN
+    ) {
       return;
     }
     if (account?.address != null) {
+      //  commenting this out because it doesn't seem to be doing what it's supposed to
+      //  maybe if we made it synchronous it would work?
+
       // If the WebSocket connection is not ready,
       // wait for the WebSocket connection to be opened.
-      if (ws.current.readyState === WebSocket.CONNECTING) {
-        const interval = setInterval(() => {
-          if (ws.current?.readyState === WebSocket.OPEN) {
-            clearInterval(interval);
-          }
-        }, 500);
-      }
+      // if (ws.current.readyState === WebSocket.CONNECTING) {
+      //   const interval = setInterval(() => {
+      //     if (ws.current?.readyState === WebSocket.OPEN) {
+      //       clearInterval(interval);
+      //     }
+      //   }, 500);
+      // }
 
       // Subscribe to orders by account channel
       ws.current.send(
@@ -142,41 +128,6 @@
         }),
       );
 
-=======
-    if (
-      marketData?.market_id == null ||
-      ws.current == null ||
-      ws.current.readyState !== WebSocket.OPEN
-    ) {
-      return;
-    }
-    if (account?.address != null) {
-      //  commenting this out because it doesn't seem to be doing what it's supposed to
-      //  maybe if we made it synchronous it would work?
-
-      // If the WebSocket connection is not ready,
-      // wait for the WebSocket connection to be opened.
-      // if (ws.current.readyState === WebSocket.CONNECTING) {
-      //   const interval = setInterval(() => {
-      //     if (ws.current?.readyState === WebSocket.OPEN) {
-      //       clearInterval(interval);
-      //     }
-      //   }, 500);
-      // }
-
-      // Subscribe to orders by account channel
-      ws.current.send(
-        JSON.stringify({
-          method: "subscribe",
-          channel: "orders",
-          params: {
-            market_id: marketData.market_id,
-            user_address: account.address,
-          },
-        }),
-      );
-
->>>>>>> 82204896
       // Subscribe to fills by account channel
       ws.current.send(
         JSON.stringify({
@@ -270,10 +221,7 @@
                         ...prevData.bids.slice(i + 1),
                       ],
                       asks: prevData.asks,
-<<<<<<< HEAD
-=======
                       updatedLevel: { ...priceLevel },
->>>>>>> 82204896
                     };
                   } else if (priceLevel.price > lvl.price) {
                     return {
@@ -283,10 +231,7 @@
                         ...prevData.bids.slice(i),
                       ],
                       asks: prevData.asks,
-<<<<<<< HEAD
-=======
                       updatedLevel: { ...priceLevel },
->>>>>>> 82204896
                     };
                   }
                 }
@@ -296,10 +241,7 @@
                     { price: priceLevel.price, size: priceLevel.size },
                   ],
                   asks: prevData.asks,
-<<<<<<< HEAD
-=======
                   updatedLevel: { ...priceLevel },
->>>>>>> 82204896
                 };
               } else {
                 for (const [i, lvl] of prevData.asks.entries()) {
@@ -311,10 +253,7 @@
                         { price: priceLevel.price, size: priceLevel.size },
                         ...prevData.asks.slice(i + 1),
                       ],
-<<<<<<< HEAD
-=======
                       updatedLevel: { ...priceLevel },
->>>>>>> 82204896
                     };
                   } else if (priceLevel.price < lvl.price) {
                     return {
@@ -324,10 +263,7 @@
                         { price: priceLevel.price, size: priceLevel.size },
                         ...prevData.asks.slice(i),
                       ],
-<<<<<<< HEAD
-=======
                       updatedLevel: { ...priceLevel },
->>>>>>> 82204896
                     };
                   }
                 }
@@ -337,10 +273,7 @@
                     ...prevData.asks,
                     { price: priceLevel.price, size: priceLevel.size },
                   ],
-<<<<<<< HEAD
-=======
                   updatedLevel: { ...priceLevel },
->>>>>>> 82204896
                 };
               }
             },
@@ -371,8 +304,6 @@
     { keepPreviousData: true, refetchOnWindowFocus: false },
   );
 
-<<<<<<< HEAD
-=======
   const defaultTVChartProps = useMemo(() => {
     return {
       symbol: marketData?.name ?? "",
@@ -391,7 +322,6 @@
     };
   }, [marketData, allMarketData]);
 
->>>>>>> 82204896
   if (!marketData)
     return (
       <>
@@ -399,37 +329,12 @@
           <title>Not Found</title>
         </Head>
         <div className="flex min-h-screen flex-col">
-<<<<<<< HEAD
-          <Header
-            allMarketData={allMarketData}
-            logoHref={`${allMarketData[0].name}`}
-          />
-=======
           <Header logoHref={`${allMarketData[0].name}`} />
->>>>>>> 82204896
           Market not found.
         </div>
       </>
     );
 
-<<<<<<< HEAD
-  const defaultTVChartProps = {
-    symbol: marketData.name,
-    interval: "1" as ResolutionString,
-    datafeedUrl: "https://dev.api.econia.exchange",
-    libraryPath: "/static/charting_library/",
-    clientId: "econia.exchange",
-    userId: "public_user_id",
-    fullscreen: false,
-    autosize: true,
-    studiesOverrides: {},
-    theme: "Dark" as ThemeName,
-    selectedMarket: marketData,
-    allMarketData,
-  };
-
-=======
->>>>>>> 82204896
   return (
     <OrderEntryContextProvider>
       <Head>
@@ -437,14 +342,9 @@
       </Head>
       <div className="flex min-h-screen flex-col">
         <Header
-<<<<<<< HEAD
-          allMarketData={allMarketData}
-          logoHref={`${allMarketData[0].name}`}
-=======
           logoHref={`${allMarketData[0].name}`}
           onDepositWithdrawClick={() => setDepositWithdrawModalOpen(true)}
           onWalletButtonClick={() => setWalletButtonModalOpen(true)}
->>>>>>> 82204896
         />
         <StatsBar allMarketData={allMarketData} selectedMarket={marketData} />
         <main className="flex h-full min-h-[680px] w-full grow">
@@ -489,8 +389,6 @@
           </div>
         </main>
       </div>
-<<<<<<< HEAD
-=======
       {/* temp */}
       <DepositWithdrawFlowModal
         selectedMarket={marketData}
@@ -508,7 +406,6 @@
         }}
         allMarketData={allMarketData}
       />
->>>>>>> 82204896
       <Script
         src="/static/datafeeds/udf/dist/bundle.js"
         strategy="lazyOnload"
