--- conflicted
+++ resolved
@@ -1,7 +1,4 @@
-<<<<<<< HEAD
 import { useQuery, useQueryClient } from "@tanstack/react-query";
-=======
->>>>>>> 5798b24d
 import { type MaybeHexString } from "aptos";
 import type { GetStaticPaths, GetStaticProps } from "next";
 import dynamic from "next/dynamic";
@@ -20,12 +17,8 @@
 import { OrderEntryContextProvider } from "@/contexts/OrderEntryContext";
 import { API_URL, WS_URL } from "@/env";
 import { MOCK_MARKETS } from "@/mockdata/markets";
-<<<<<<< HEAD
 import type { ApiMarket, ApiOrder, ApiPriceLevel } from "@/types/api";
 import { type Orderbook } from "@/types/global";
-=======
-import type { ApiMarket, ApiOrder } from "@/types/api";
->>>>>>> 5798b24d
 
 import {
   type ResolutionString,
@@ -78,10 +71,7 @@
 
 export default function Market({ allMarketData, marketData }: Props) {
   const { account } = useAptos();
-<<<<<<< HEAD
   const queryClient = useQueryClient();
-=======
->>>>>>> 5798b24d
   const ws = useRef<WebSocket | undefined>(undefined);
   const prevAddress = useRef<MaybeHexString | undefined>(undefined);
   const [isScriptReady, setIsScriptReady] = useState(false);
@@ -90,11 +80,7 @@
   useEffect(() => {
     ws.current = new WebSocket(WS_URL);
     ws.current.onopen = () => {
-<<<<<<< HEAD
-      if (marketData == null || ws.current == null) {
-=======
       if (marketData?.market_id == null || ws.current == null) {
->>>>>>> 5798b24d
         return;
       }
 
@@ -116,17 +102,6 @@
         ws.current.close();
       }
     };
-<<<<<<< HEAD
-  }, [marketData]);
-
-  // Handle wallet connect and disconnect
-  useEffect(() => {
-    if (account?.address != null) {
-      if (marketData == null || ws.current == null) {
-        return;
-      }
-
-=======
   }, [marketData?.market_id]);
 
   // Handle wallet connect and disconnect
@@ -135,7 +110,6 @@
       return;
     }
     if (account?.address != null) {
->>>>>>> 5798b24d
       // If the WebSocket connection is not ready,
       // wait for the WebSocket connection to be opened.
       if (ws.current.readyState === WebSocket.CONNECTING) {
@@ -174,13 +148,6 @@
       prevAddress.current = account.address;
     } else {
       if (prevAddress.current != null) {
-<<<<<<< HEAD
-        if (marketData == null || ws.current == null) {
-          return;
-        }
-
-=======
->>>>>>> 5798b24d
         // Unsubscribe to orders by account channel
         ws.current.send(
           JSON.stringify({
@@ -209,19 +176,11 @@
         prevAddress.current = undefined;
       }
     }
-<<<<<<< HEAD
-  }, [marketData, account?.address]);
-
-  // Handle incoming WebSocket messages
-  useEffect(() => {
-    if (marketData == null || ws.current == null) {
-=======
   }, [marketData?.market_id, account?.address]);
 
   // Handle incoming WebSocket messages
   useEffect(() => {
     if (marketData?.market_id == null || ws.current == null) {
->>>>>>> 5798b24d
       return;
     }
 
@@ -248,7 +207,6 @@
               toast.warn(`Order with order ID ${market_order_id} evicted.`);
               break;
           }
-<<<<<<< HEAD
         } else if (msg.channel === "price_levels") {
           const priceLevel: ApiPriceLevel = msg.data;
           queryClient.setQueriesData(
@@ -318,8 +276,6 @@
               }
             }
           );
-=======
->>>>>>> 5798b24d
         } else {
           // TODO
         }
@@ -327,7 +283,6 @@
         // TODO
       }
     };
-<<<<<<< HEAD
   }, [marketData, account?.address, queryClient]);
 
   // TODO update to include precision when backend is updated
@@ -346,9 +301,6 @@
     },
     { keepPreviousData: true, refetchOnWindowFocus: false }
   );
-=======
-  }, [marketData?.market_id, account?.address]);
->>>>>>> 5798b24d
 
   if (!marketData) return <Page>Market not found.</Page>;
 
