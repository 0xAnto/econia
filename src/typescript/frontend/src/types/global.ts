export type Side = "buy" | "sell";
export type Direction = "buy" | "sell";
export type PriceLevel = {
  price: number;
  size: number;
};

export type Orderbook = {
  bids: PriceLevel[];
  asks: PriceLevel[];
<<<<<<< HEAD
=======
  updatedLevel?: PriceLevel;
>>>>>>> 82204896
};
export type Precision =
  | "0.01"
  | "0.05"
  | "0.1"
  | "0.5"
  | "1"
  | "2.5"
  | "5"
  | "10";<|MERGE_RESOLUTION|>--- conflicted
+++ resolved
@@ -8,10 +8,7 @@
 export type Orderbook = {
   bids: PriceLevel[];
   asks: PriceLevel[];
-<<<<<<< HEAD
-=======
   updatedLevel?: PriceLevel;
->>>>>>> 82204896
 };
 export type Precision =
   | "0.01"
