export type Side = "buy" | "sell";
<<<<<<< HEAD
export type PriceLevel = {
  price: number;
  size: number;
};

export type OrderBook = {
  bids: PriceLevel[];
  asks: PriceLevel[];
};
=======
export type Precision =
  | "0.01"
  | "0.05"
  | "0.1"
  | "0.5"
  | "1"
  | "2.5"
  | "5"
  | "10";
>>>>>>> baf46665
<|MERGE_RESOLUTION|>--- conflicted
+++ resolved
@@ -1,5 +1,4 @@
 export type Side = "buy" | "sell";
-<<<<<<< HEAD
 export type PriceLevel = {
   price: number;
   size: number;
@@ -9,7 +8,6 @@
   bids: PriceLevel[];
   asks: PriceLevel[];
 };
-=======
 export type Precision =
   | "0.01"
   | "0.05"
@@ -18,5 +16,4 @@
   | "1"
   | "2.5"
   | "5"
-  | "10";
->>>>>>> baf46665
+  | "10";