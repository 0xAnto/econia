import { useQuery, type UseQueryResult } from "@tanstack/react-query";

import { API_URL } from "@/env";
import { type OrderBook, type Precision } from "@/types/global";
// TODO: precision not yet implemented in API yet, so does nothing as of now
export const useOrderBook = (
  market_id: number,
  precision: Precision = "0.01",
  depth = 60
): UseQueryResult<OrderBook> => {
  return useQuery(
    ["orderBook", market_id, precision],
    async () => {
      const response = await fetch(
        `${API_URL}/market/${market_id}/orderbook?depth=${depth}`
      );
      const data = await response.json();
      return data as OrderBook;
    },
    { keepPreviousData: true, refetchOnWindowFocus: false }
  );
<<<<<<< HEAD
};

export type PriceLevel = {
  price: number;
  size: number;
};

export type OrderBook = {
  bids: PriceLevel[];
  asks: PriceLevel[];
=======
>>>>>>> 2fd2fe79
};<|MERGE_RESOLUTION|>--- conflicted
+++ resolved
@@ -19,17 +19,4 @@
     },
     { keepPreviousData: true, refetchOnWindowFocus: false }
   );
-<<<<<<< HEAD
-};
-
-export type PriceLevel = {
-  price: number;
-  size: number;
-};
-
-export type OrderBook = {
-  bids: PriceLevel[];
-  asks: PriceLevel[];
-=======
->>>>>>> 2fd2fe79
 };