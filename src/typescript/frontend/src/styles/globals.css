--- conflicted
+++ resolved
@@ -6,8 +6,6 @@
   .scrollbar-none::-webkit-scrollbar {
     width: 0px;
   }
-<<<<<<< HEAD
-=======
   .reveal-container {
     margin-top: -100%;
     transition: all 0.4s;
@@ -33,7 +31,6 @@
       background-color: transparent;
     }
   }
->>>>>>> 82204896
 }
 @layer base {
   input[type="number"]::-webkit-outer-spin-button,
