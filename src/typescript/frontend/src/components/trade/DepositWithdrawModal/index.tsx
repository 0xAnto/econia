import { useQuery } from "@tanstack/react-query";
import React, { useMemo, useState } from "react";

import { API_URL } from "@/env";
import { type ApiMarket, type ApiStats } from "@/types/api";

<<<<<<< HEAD
import { BaseModal } from "../../BaseModal";
import { DepositWithdrawContent } from "./DepositWithdrawContent";
=======
import { BaseModal } from "../../modals/BaseModal";
import { DepositWithdrawContent } from "../../modals/content/DepositWithdrawContent";
>>>>>>> 82204896
import { InitialContent } from "./InitialContent";
import { SelectMarketContent } from "./SelectMarketContent";

enum Step {
  Initial,
  SelectMarket,
  DepositWithdraw,
}

export const useAllMarketStats = () => {
  return useQuery<ApiStats[]>(["allMarketStats"], async () => {
    return fetch(new URL("stats?resolution=1d", API_URL).href).then((res) => {
      return res.json();
    });
  });
};

<<<<<<< HEAD
export const DepositWithdrawModal: React.FC<{
  allMarketData: ApiMarket[];
  open: boolean;
  onClose: () => void;
}> = ({ allMarketData, open, onClose }) => {
  const [selectedMarketId, setSelectedMarketId] = useState<number>(
    allMarketData[0].market_id,
  );
  const selectedMarket = useMemo(() => {
    return allMarketData.find(
      ({ market_id }) => market_id === selectedMarketId,
    );
  }, [selectedMarketId, allMarketData]);

  const [step, setStep] = useState<Step>(Step.Initial);

  return (
    <BaseModal
      open={open}
      onClose={onClose}
      onBack={
        step === Step.SelectMarket
          ? () => setStep(Step.Initial)
          : step === Step.DepositWithdraw
          ? () => setStep(Step.Initial)
          : undefined
      }
      showBackButton={step === Step.DepositWithdraw}
      showCloseButton={step !== Step.SelectMarket}
    >
      {step === Step.Initial && (
        <InitialContent
          selectedMarket={selectedMarket}
          selectMarket={() => setStep(Step.SelectMarket)}
          depositWithdraw={() => setStep(Step.DepositWithdraw)}
        />
      )}
      {step === Step.SelectMarket && (
        <SelectMarketContent
          allMarketData={allMarketData}
          onSelectMarket={(marketId: number) => {
            // TODO clean up once ECO-327 is resolved
            setSelectedMarketId(marketId);
          }}
        />
      )}
      {step === Step.DepositWithdraw &&
        (selectedMarket !== undefined ? (
          <DepositWithdrawContent selectedMarket={selectedMarket} />
        ) : (
          <div>Unexpected error: no market selected</div>
        ))}
    </BaseModal>
  );
};
=======
// export const DepositWithdrawModal: React.FC<{
//   allMarketData: ApiMarket[];
//   open: boolean;
//   onClose: () => void;
// }> = ({ allMarketData, open, onClose }) => {
//   const [selectedMarketId, setSelectedMarketId] = useState<number>(
//     allMarketData[0].market_id,
//   );
//   const selectedMarket = useMemo(() => {
//     return allMarketData.find(
//       ({ market_id }) => market_id === selectedMarketId,
//     );
//   }, [selectedMarketId, allMarketData]);

//   const [step, setStep] = useState<Step>(Step.Initial);

//   return (
//     <BaseModal
//       isOpen={open}
//       onClose={onClose}
//       onBack={
//         step === Step.SelectMarket
//           ? () => setStep(Step.Initial)
//           : step === Step.DepositWithdraw
//           ? () => setStep(Step.Initial)
//           : undefined
//       }
//       showBackButton={step === Step.DepositWithdraw}
//       showCloseButton={step !== Step.SelectMarket}
//     >
//       {step === Step.Initial && (
//         <InitialContent
//           selectedMarket={selectedMarket}
//           selectMarket={() => setStep(Step.SelectMarket)}
//           depositWithdraw={() => setStep(Step.DepositWithdraw)}
//         />
//       )}
//       {step === Step.SelectMarket && (
//         <SelectMarketContent
//           allMarketData={allMarketData}
//           onSelectMarket={(marketId: number) => {
//             // TODO clean up once ECO-327 is resolved
//             setSelectedMarketId(marketId);
//           }}
//         />
//       )}
//       {step === Step.DepositWithdraw &&
//         (selectedMarket !== undefined ? (
//           <DepositWithdrawContent selectedMarket={selectedMarket} />
//         ) : (
//           <div>Unexpected error: no market selected</div>
//         ))}
//     </BaseModal>
//   );
// };
>>>>>>> 82204896
<|MERGE_RESOLUTION|>--- conflicted
+++ resolved
@@ -4,13 +4,8 @@
 import { API_URL } from "@/env";
 import { type ApiMarket, type ApiStats } from "@/types/api";
 
-<<<<<<< HEAD
-import { BaseModal } from "../../BaseModal";
-import { DepositWithdrawContent } from "./DepositWithdrawContent";
-=======
 import { BaseModal } from "../../modals/BaseModal";
 import { DepositWithdrawContent } from "../../modals/content/DepositWithdrawContent";
->>>>>>> 82204896
 import { InitialContent } from "./InitialContent";
 import { SelectMarketContent } from "./SelectMarketContent";
 
@@ -28,63 +23,6 @@
   });
 };
 
-<<<<<<< HEAD
-export const DepositWithdrawModal: React.FC<{
-  allMarketData: ApiMarket[];
-  open: boolean;
-  onClose: () => void;
-}> = ({ allMarketData, open, onClose }) => {
-  const [selectedMarketId, setSelectedMarketId] = useState<number>(
-    allMarketData[0].market_id,
-  );
-  const selectedMarket = useMemo(() => {
-    return allMarketData.find(
-      ({ market_id }) => market_id === selectedMarketId,
-    );
-  }, [selectedMarketId, allMarketData]);
-
-  const [step, setStep] = useState<Step>(Step.Initial);
-
-  return (
-    <BaseModal
-      open={open}
-      onClose={onClose}
-      onBack={
-        step === Step.SelectMarket
-          ? () => setStep(Step.Initial)
-          : step === Step.DepositWithdraw
-          ? () => setStep(Step.Initial)
-          : undefined
-      }
-      showBackButton={step === Step.DepositWithdraw}
-      showCloseButton={step !== Step.SelectMarket}
-    >
-      {step === Step.Initial && (
-        <InitialContent
-          selectedMarket={selectedMarket}
-          selectMarket={() => setStep(Step.SelectMarket)}
-          depositWithdraw={() => setStep(Step.DepositWithdraw)}
-        />
-      )}
-      {step === Step.SelectMarket && (
-        <SelectMarketContent
-          allMarketData={allMarketData}
-          onSelectMarket={(marketId: number) => {
-            // TODO clean up once ECO-327 is resolved
-            setSelectedMarketId(marketId);
-          }}
-        />
-      )}
-      {step === Step.DepositWithdraw &&
-        (selectedMarket !== undefined ? (
-          <DepositWithdrawContent selectedMarket={selectedMarket} />
-        ) : (
-          <div>Unexpected error: no market selected</div>
-        ))}
-    </BaseModal>
-  );
-};
-=======
 // export const DepositWithdrawModal: React.FC<{
 //   allMarketData: ApiMarket[];
 //   open: boolean;
@@ -139,5 +77,4 @@
 //         ))}
 //     </BaseModal>
 //   );
-// };
->>>>>>> 82204896
+// };