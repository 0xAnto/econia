--- conflicted
+++ resolved
@@ -174,22 +174,7 @@
               </th>
             ))}
           </tr>
-<<<<<<< HEAD
           {!connected ? (
-=======
-        </thead>
-
-        <tbody className="h-[160px] w-full overflow-y-auto">
-          {isLoading || !data ? (
-            <tr>
-              <td colSpan={7}>
-                <div className="flex h-[150px] flex-col items-center justify-center text-sm font-light uppercase text-neutral-500">
-                  Loading...
-                </div>
-              </td>
-            </tr>
-          ) : !connected ? (
->>>>>>> 792b89de
             <tr>
               <td colSpan={7}>
                 <div className="flex h-[150px] flex-col items-center justify-center">
