import { ChevronDownIcon } from "@heroicons/react/20/solid";
import { useQuery } from "@tanstack/react-query";
import BigNumber from "bignumber.js";
<<<<<<< HEAD
import { useRouter } from "next/router";
import React, { useState } from "react";
import Skeleton from "react-loading-skeleton";
=======
import { useState } from "react";
>>>>>>> 792b89de

import { useAptos } from "@/contexts/AptosContext";
import { API_URL } from "@/env";
import { type ApiMarket } from "@/types/api";
import { toDecimalPrice } from "@/utils/econia";
import { averageOrOther, formatNumber } from "@/utils/formatter";
import { TypeTag } from "@/utils/TypeTag";

import { BaseModal } from "./BaseModal";
import { DiscordIcon } from "./icons/DiscordIcon";
import { MediumIcon } from "./icons/MediumIcon";
import { TwitterIcon } from "./icons/TwitterIcon";
import { MarketIconPair } from "./MarketIconPair";
import { SelectMarketContent } from "./trade/DepositWithdrawModal/SelectMarketContent";

const DEFAULT_TOKEN_ICON = "/tokenImages/default.png";

type MarketStats = {
  // selected market pair data
  lastPrice: number;
  lastPriceChange: number;
  change24h: number;
  change24hPercent: number;
  high24h: number;
  low24h: number;
  pairData: {
    baseAsset: string;
    quoteAsset: string;
    baseAssetIcon: string;
    quoteAssetIcon: string;
    baseVolume: number;
    quoteVolume: number;
  };
};

const SocialMediaIcons: React.FC<{ className?: string }> = ({ className }) => {
  return (
    <div className={className}>
      <div className="flex">
        <a
          href="https://twitter.com/EconiaLabs"
          target="_blank"
          rel="noreferrer"
          className="mx-3 aspect-square h-[18px] w-[18px] cursor-pointer text-white hover:text-blue"
        >
          <TwitterIcon />
        </a>
        <a
          href="https://discord.com/invite/Z7gXcMgX8A"
          target="_blank"
          rel="noreferrer"
          className="mx-3 aspect-square h-[18px] w-[18px] cursor-pointer text-white hover:text-blue"
        >
          <DiscordIcon />
        </a>
        <a
          href="https://medium.com/econialabs"
          target="_blank"
          rel="noreferrer"
          className="mx-3 aspect-square h-[18px] w-[18px] cursor-pointer text-white hover:text-blue"
        >
          <MediumIcon />
        </a>
      </div>
    </div>
  );
};

export const StatsBar: React.FC<{
  allMarketData: ApiMarket[];
  selectedMarket: ApiMarket;
}> = ({ allMarketData, selectedMarket }) => {
  const [isModalOpen, setIsModalOpen] = useState(false);
  const { coinListClient } = useAptos();

  const { data } = useQuery(
    ["marketStats", selectedMarket],
    async () => {
      const resProm = fetch(
        `${API_URL}/markets/${selectedMarket.market_id}/stats?resolution=1d`,
      ).then((res) => res.json());
      const priceProm = fetch(
        `${API_URL}/markets/${selectedMarket.market_id}/orderbook?depth=1`,
      ).then((res) => res.json());
      const res = await resProm;
      const priceRes = await priceProm;

      const baseAssetIcon = selectedMarket.base
        ? coinListClient.getCoinInfoByFullName(
            TypeTag.fromApiCoin(selectedMarket.base).toString(),
          )?.logo_url
        : DEFAULT_TOKEN_ICON;
      const quoteAssetIcon =
        coinListClient.getCoinInfoByFullName(
          TypeTag.fromApiCoin(selectedMarket.quote).toString(),
        )?.logo_url ?? DEFAULT_TOKEN_ICON;

      return {
        lastPrice: toDecimalPrice({
          price: new BigNumber(
            averageOrOther(priceRes.asks[0].price, priceRes.bids[0].price) || 0,
          ),
          lotSize: BigNumber(selectedMarket.lot_size),
          tickSize: BigNumber(selectedMarket.tick_size),
          baseCoinDecimals: BigNumber(selectedMarket.base?.decimals || 0),
          quoteCoinDecimals: BigNumber(selectedMarket.quote?.decimals || 0),
        }).toNumber(),
        lastPriceChange: 10.1738, // TODO: Mock data
        change24h: res.close,
        change24hPercent: res.change * 100,
        high24h: res.high,
        low24h: res.low,
        pairData: {
          baseAsset: selectedMarket.base
            ? selectedMarket.base.symbol
            : selectedMarket.name.split("-")[0],
          quoteAsset: selectedMarket.quote.symbol,
          baseAssetIcon,
          quoteAssetIcon,
          baseVolume: res.volume,
          quoteVolume: 68026950.84, // TODO: Mock data
        },
      } as MarketStats;
    },
    {
      keepPreviousData: true,
      refetchOnWindowFocus: false,
      refetchInterval: 10 * 1000,
    },
  );

  return (
    <>
      <BaseModal
        open={isModalOpen}
        onClose={() => {
          setIsModalOpen(false);
          false;
        }}
        showCloseButton={false}
      >
        <SelectMarketContent allMarketData={allMarketData} />
      </BaseModal>
      <div className="flex justify-between border-b border-neutral-600 px-9 py-3">
        <div className="flex overflow-x-clip whitespace-nowrap">
          <div className="flex items-center">
            <MarketIconPair
              baseAssetIcon={data?.pairData.baseAssetIcon}
              quoteAssetIcon={data?.pairData.quoteAssetIcon}
            />
            <div className="min-w-[160px]">
              <button
                className="flex font-roboto-mono text-base font-medium text-neutral-300"
                onClick={() => {
                  setIsModalOpen(true);
                }}
              >
                {selectedMarket.name}
                <ChevronDownIcon className="my-auto ml-1 h-[18px] w-[18px] text-white" />
              </button>
            </div>
          </div>
          {/* mobile price */}
          <div className="block md:hidden">
            <p className="font-roboto-mono font-light">
              <span className="inline-block min-w-[4em] text-xl text-white">
                {data?.lastPrice && "$"}
                {formatNumber(data?.lastPrice, 2) ?? <Skeleton />}
              </span>
              <span
                className={`ml-1 inline-block min-w-[6em] text-base ${
                  (data?.lastPriceChange || 0) < 0 ? "text-red" : "text-green"
                }`}
              >
                {formatNumber(data?.lastPriceChange, 2, "always") ?? (
                  <Skeleton />
                )}
              </span>
            </p>
          </div>
          {/* price */}
          <div className="hidden md:block">
            <span className="font-roboto-mono text-xs font-light text-neutral-500">
              LAST PRICE
            </span>
            <p className="font-roboto-mono text-xs font-light text-white">
              {data?.lastPrice && "$"}
              {formatNumber(data?.lastPrice, 2) ?? <Skeleton />}
            </p>
          </div>
          {/* 24 hr */}
          <div className="ml-8 hidden md:block">
            <span className="font-roboto-mono text-xs font-light text-neutral-500">
              24H CHANGE
            </span>
            <p className="font-roboto-mono text-xs font-light text-white">
              <span className="inline-block min-w-[70px] text-white">
                {formatNumber(data?.change24h, 2) ?? <Skeleton />}
              </span>
              {data?.change24hPercent && (
                <span
                  className={`ml-2 ${
                    (data?.change24hPercent || 0) < 0
                      ? "text-red"
                      : "text-green"
                  }`}
                >
                  {formatNumber(data?.change24hPercent, 2, "always") ?? (
                    <Skeleton />
                  )}
                  %
                </span>
              )}
            </p>
          </div>
          {/* 24 hr high */}
          <div className="ml-8 hidden md:block">
            <span className="font-roboto-mono text-xs font-light uppercase text-neutral-500">
              24h high
            </span>
            <p className="font-roboto-mono text-xs font-light text-white">
              {formatNumber(data?.high24h, 2) ?? <Skeleton />}
            </p>
          </div>
          {/* 24 hr low */}
          <div className="ml-8 hidden md:block">
            <span className="font-roboto-mono text-xs font-light uppercase text-neutral-500">
              24h low
            </span>
            <p className="font-roboto-mono text-xs font-light text-white">
              {formatNumber(data?.low24h, 2) ?? <Skeleton />}
            </p>
          </div>
          {/* 24 hr main */}
          <div className="ml-8 hidden md:block">
            <span className="font-roboto-mono text-xs font-light text-neutral-500">
              24H VOLUME ({data?.pairData.baseAsset || "-"})
            </span>
            <p className="font-roboto-mono text-xs font-light text-white">
              {formatNumber(data?.pairData.baseVolume, 2) ?? <Skeleton />}
            </p>
          </div>
          {/* 24 hr pair */}
          <div className="ml-8 hidden md:block">
            <span className="font-roboto-mono text-xs font-light text-neutral-500">
              24H VOLUME ({data?.pairData.quoteAsset || "-"})
            </span>
            <p className="font-roboto-mono text-xs font-light text-white">
              {formatNumber(data?.pairData.quoteVolume, 2) ?? <Skeleton />}
            </p>
          </div>
        </div>

        <SocialMediaIcons className={"my-auto hidden md:block"} />
      </div>
    </>
  );
};<|MERGE_RESOLUTION|>--- conflicted
+++ resolved
@@ -1,13 +1,9 @@
 import { ChevronDownIcon } from "@heroicons/react/20/solid";
 import { useQuery } from "@tanstack/react-query";
 import BigNumber from "bignumber.js";
-<<<<<<< HEAD
 import { useRouter } from "next/router";
 import React, { useState } from "react";
 import Skeleton from "react-loading-skeleton";
-=======
-import { useState } from "react";
->>>>>>> 792b89de
 
 import { useAptos } from "@/contexts/AptosContext";
 import { API_URL } from "@/env";
