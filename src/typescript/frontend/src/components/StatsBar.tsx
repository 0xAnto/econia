import { ChevronDownIcon } from "@heroicons/react/20/solid";
import { useQuery } from "@tanstack/react-query";
import BigNumber from "bignumber.js";
import { useRouter } from "next/router";
import React, { useState } from "react";
import Skeleton from "react-loading-skeleton";

import { useAptos } from "@/contexts/AptosContext";
import { API_URL } from "@/env";
import { type ApiMarket } from "@/types/api";
import { toDecimalPrice } from "@/utils/econia";
import { averageOrOther, formatNumber } from "@/utils/formatter";
import { TypeTag } from "@/utils/TypeTag";

<<<<<<< HEAD
import { BaseModal } from "./BaseModal";
=======
import { BaseModal } from "./modals/BaseModal";
>>>>>>> 82204896
import { DiscordIcon } from "./icons/DiscordIcon";
import { MediumIcon } from "./icons/MediumIcon";
import { TwitterIcon } from "./icons/TwitterIcon";
import { MarketIconPair } from "./MarketIconPair";
import { SelectMarketContent } from "./trade/DepositWithdrawModal/SelectMarketContent";
<<<<<<< HEAD
=======
import { toast } from "react-toastify";
>>>>>>> 82204896

const DEFAULT_TOKEN_ICON = "/tokenImages/default.png";

type MarketStats = {
  // selected market pair data
  lastPrice: number;
  lastPriceChange: number;
  change24h: number;
  change24hPercent: number;
  high24h: number;
  low24h: number;
  pairData: {
    baseAsset: string;
    quoteAsset: string;
<<<<<<< HEAD
    baseAssetIcon: string;
    quoteAssetIcon: string;
    baseVolume: number;
    quoteVolume: number;
  };
};

const SocialMediaIcons: React.FC<{ className?: string }> = ({ className }) => {
  return (
    <div className={className}>
      <div className="flex">
        <a
          href="https://twitter.com/EconiaLabs"
          target="_blank"
          rel="noreferrer"
          className="mx-3 aspect-square h-[18px] w-[18px] cursor-pointer text-white hover:text-blue"
        >
          <TwitterIcon />
        </a>
        <a
          href="https://discord.com/invite/Z7gXcMgX8A"
          target="_blank"
          rel="noreferrer"
          className="mx-3 aspect-square h-[18px] w-[18px] cursor-pointer text-white hover:text-blue"
        >
          <DiscordIcon />
        </a>
        <a
          href="https://medium.com/econialabs"
          target="_blank"
          rel="noreferrer"
          className="mx-3 aspect-square h-[18px] w-[18px] cursor-pointer text-white hover:text-blue"
        >
          <MediumIcon />
        </a>
      </div>
    </div>
  );
};

=======
    baseVolume: number;
    quoteVolume: number;
  };
};

const SocialMediaIcons: React.FC<{ className?: string }> = ({ className }) => {
  return (
    <div className={className}>
      <div className="flex">
        <a
          href="https://twitter.com/EconiaLabs"
          target="_blank"
          rel="noreferrer"
          className="mx-3 aspect-square h-[18px] w-[18px] cursor-pointer text-white hover:text-blue"
        >
          <TwitterIcon />
        </a>
        <a
          href="https://discord.com/invite/Z7gXcMgX8A"
          target="_blank"
          rel="noreferrer"
          className="mx-3 aspect-square h-[18px] w-[18px] cursor-pointer text-white hover:text-blue"
        >
          <DiscordIcon />
        </a>
        <a
          href="https://medium.com/econialabs"
          target="_blank"
          rel="noreferrer"
          className="mx-3 aspect-square h-[18px] w-[18px] cursor-pointer text-white hover:text-blue"
        >
          <MediumIcon />
        </a>
      </div>
    </div>
  );
};

>>>>>>> 82204896
export const StatsBar: React.FC<{
  allMarketData: ApiMarket[];
  selectedMarket: ApiMarket;
}> = ({ allMarketData, selectedMarket }) => {
<<<<<<< HEAD
  const [isModalOpen, setIsModalOpen] = useState(false);
  const { coinListClient } = useAptos();

=======
  const router = useRouter();
  const [isModalOpen, setIsModalOpen] = useState(false);
  const { coinListClient } = useAptos();

  const { data: iconData } = useQuery(
    ["iconData", selectedMarket],
    async () => {
      const baseAssetIcon = selectedMarket.base
        ? coinListClient.getCoinInfoByFullName(
            TypeTag.fromApiCoin(selectedMarket.base).toString(),
          )?.logo_url
        : DEFAULT_TOKEN_ICON;
      const quoteAssetIcon =
        coinListClient.getCoinInfoByFullName(
          TypeTag.fromApiCoin(selectedMarket.quote).toString(),
        )?.logo_url ?? DEFAULT_TOKEN_ICON;

      return { baseAssetIcon, quoteAssetIcon };
    },
  );

>>>>>>> 82204896
  const { data } = useQuery(
    ["marketStats", selectedMarket],
    async () => {
      const resProm = fetch(
        `${API_URL}/markets/${selectedMarket.market_id}/stats?resolution=1d`,
      ).then((res) => res.json());
      const priceProm = fetch(
        `${API_URL}/markets/${selectedMarket.market_id}/orderbook?depth=1`,
      ).then((res) => res.json());
      const res = await resProm;
      const priceRes = await priceProm;

<<<<<<< HEAD
      const baseAssetIcon = selectedMarket.base
        ? coinListClient.getCoinInfoByFullName(
            TypeTag.fromApiCoin(selectedMarket.base).toString(),
          )?.logo_url
        : DEFAULT_TOKEN_ICON;
      const quoteAssetIcon =
        coinListClient.getCoinInfoByFullName(
          TypeTag.fromApiCoin(selectedMarket.quote).toString(),
        )?.logo_url ?? DEFAULT_TOKEN_ICON;

=======
>>>>>>> 82204896
      return {
        lastPrice: toDecimalPrice({
          price: new BigNumber(
            averageOrOther(priceRes.asks[0].price, priceRes.bids[0].price) || 0,
          ),
          lotSize: BigNumber(selectedMarket.lot_size),
          tickSize: BigNumber(selectedMarket.tick_size),
          baseCoinDecimals: BigNumber(selectedMarket.base?.decimals || 0),
          quoteCoinDecimals: BigNumber(selectedMarket.quote?.decimals || 0),
        }).toNumber(),
        lastPriceChange: 10.1738, // TODO: Mock data
        change24h: res.close,
        change24hPercent: res.change * 100,
        high24h: res.high,
        low24h: res.low,
        pairData: {
          baseAsset: selectedMarket.base
            ? selectedMarket.base.symbol
            : selectedMarket.name.split("-")[0],
          quoteAsset: selectedMarket.quote.symbol,
<<<<<<< HEAD
          baseAssetIcon,
          quoteAssetIcon,
=======
>>>>>>> 82204896
          baseVolume: res.volume,
          quoteVolume: 68026950.84, // TODO: Mock data
        },
      } as MarketStats;
    },
    {
      keepPreviousData: true,
      refetchOnWindowFocus: false,
      refetchInterval: 10 * 1000,
    },
  );

  return (
    <>
      <BaseModal
<<<<<<< HEAD
        open={isModalOpen}
        onClose={() => {
          setIsModalOpen(false);
          false;
        }}
        showCloseButton={false}
      >
        <SelectMarketContent allMarketData={allMarketData} />
=======
        isOpen={isModalOpen}
        onClose={() => {
          setIsModalOpen(false);
        }}
        showCloseButton={false}
      >
        <SelectMarketContent
          allMarketData={allMarketData}
          onSelectMarket={(id, name) => {
            setIsModalOpen(false);
            if (name == undefined) {
              // selected an undefined market
              toast.error("Selected market is undefined, please try again.");
              return;
            }
            router.push(`/trade/${name}`);
          }}
        />
>>>>>>> 82204896
      </BaseModal>
      <div className="flex justify-between border-b border-neutral-600 px-9 py-3">
        <div className="flex overflow-x-clip whitespace-nowrap">
          <div className="flex items-center">
            <MarketIconPair
<<<<<<< HEAD
              baseAssetIcon={data?.pairData.baseAssetIcon}
              quoteAssetIcon={data?.pairData.quoteAssetIcon}
=======
              baseAssetIcon={iconData?.baseAssetIcon}
              quoteAssetIcon={iconData?.quoteAssetIcon}
>>>>>>> 82204896
            />
            <div className="min-w-[160px]">
              <button
                className="flex font-roboto-mono text-base font-medium text-neutral-300"
                onClick={() => {
                  setIsModalOpen(true);
                }}
              >
                {selectedMarket.name}
                <ChevronDownIcon className="my-auto ml-1 h-[18px] w-[18px] text-white" />
              </button>
            </div>
          </div>
          {/* mobile price */}
          <div className="block md:hidden">
            <p className="font-roboto-mono font-light">
              <span className="inline-block min-w-[4em] text-xl text-white">
                {data?.lastPrice && "$"}
                {formatNumber(data?.lastPrice, 2) ?? <Skeleton />}
              </span>
              <span
                className={`ml-1 inline-block min-w-[6em] text-base ${
                  (data?.lastPriceChange || 0) < 0 ? "text-red" : "text-green"
                }`}
              >
                {formatNumber(data?.lastPriceChange, 2, "always") ?? (
                  <Skeleton />
                )}
              </span>
            </p>
          </div>
          {/* price */}
          <div className="hidden md:block">
            <span className="font-roboto-mono text-xs font-light text-neutral-500">
              LAST PRICE
            </span>
            <p className="font-roboto-mono text-xs font-light text-white">
              {data?.lastPrice && "$"}
              {formatNumber(data?.lastPrice, 2) ?? <Skeleton />}
            </p>
          </div>
          {/* 24 hr */}
          <div className="ml-8 hidden md:block">
            <span className="font-roboto-mono text-xs font-light text-neutral-500">
              24H CHANGE
            </span>
            <p className="font-roboto-mono text-xs font-light text-white">
              <span className="inline-block min-w-[70px] text-white">
                {formatNumber(data?.change24h, 2) ?? <Skeleton />}
              </span>
              {data?.change24hPercent && (
                <span
                  className={`ml-2 ${
                    (data?.change24hPercent || 0) < 0
                      ? "text-red"
                      : "text-green"
                  }`}
                >
                  {formatNumber(data?.change24hPercent, 2, "always") ?? (
                    <Skeleton />
                  )}
                  %
                </span>
              )}
            </p>
          </div>
          {/* 24 hr high */}
          <div className="ml-8 hidden md:block">
            <span className="font-roboto-mono text-xs font-light uppercase text-neutral-500">
              24h high
            </span>
            <p className="font-roboto-mono text-xs font-light text-white">
              {formatNumber(data?.high24h, 2) ?? <Skeleton />}
            </p>
          </div>
          {/* 24 hr low */}
          <div className="ml-8 hidden md:block">
            <span className="font-roboto-mono text-xs font-light uppercase text-neutral-500">
              24h low
            </span>
            <p className="font-roboto-mono text-xs font-light text-white">
              {formatNumber(data?.low24h, 2) ?? <Skeleton />}
            </p>
          </div>
          {/* 24 hr main */}
          <div className="ml-8 hidden md:block">
            <span className="font-roboto-mono text-xs font-light text-neutral-500">
              24H VOLUME ({data?.pairData.baseAsset || "-"})
            </span>
            <p className="font-roboto-mono text-xs font-light text-white">
              {formatNumber(data?.pairData.baseVolume, 2) ?? <Skeleton />}
            </p>
          </div>
          {/* 24 hr pair */}
          <div className="ml-8 hidden md:block">
            <span className="font-roboto-mono text-xs font-light text-neutral-500">
              24H VOLUME ({data?.pairData.quoteAsset || "-"})
            </span>
            <p className="font-roboto-mono text-xs font-light text-white">
              {formatNumber(data?.pairData.quoteVolume, 2) ?? <Skeleton />}
            </p>
          </div>
        </div>

        <SocialMediaIcons className={"my-auto hidden md:block"} />
      </div>
    </>
  );
};<|MERGE_RESOLUTION|>--- conflicted
+++ resolved
@@ -12,20 +12,13 @@
 import { averageOrOther, formatNumber } from "@/utils/formatter";
 import { TypeTag } from "@/utils/TypeTag";
 
-<<<<<<< HEAD
-import { BaseModal } from "./BaseModal";
-=======
 import { BaseModal } from "./modals/BaseModal";
->>>>>>> 82204896
 import { DiscordIcon } from "./icons/DiscordIcon";
 import { MediumIcon } from "./icons/MediumIcon";
 import { TwitterIcon } from "./icons/TwitterIcon";
 import { MarketIconPair } from "./MarketIconPair";
 import { SelectMarketContent } from "./trade/DepositWithdrawModal/SelectMarketContent";
-<<<<<<< HEAD
-=======
 import { toast } from "react-toastify";
->>>>>>> 82204896
 
 const DEFAULT_TOKEN_ICON = "/tokenImages/default.png";
 
@@ -40,9 +33,6 @@
   pairData: {
     baseAsset: string;
     quoteAsset: string;
-<<<<<<< HEAD
-    baseAssetIcon: string;
-    quoteAssetIcon: string;
     baseVolume: number;
     quoteVolume: number;
   };
@@ -81,55 +71,10 @@
   );
 };
 
-=======
-    baseVolume: number;
-    quoteVolume: number;
-  };
-};
-
-const SocialMediaIcons: React.FC<{ className?: string }> = ({ className }) => {
-  return (
-    <div className={className}>
-      <div className="flex">
-        <a
-          href="https://twitter.com/EconiaLabs"
-          target="_blank"
-          rel="noreferrer"
-          className="mx-3 aspect-square h-[18px] w-[18px] cursor-pointer text-white hover:text-blue"
-        >
-          <TwitterIcon />
-        </a>
-        <a
-          href="https://discord.com/invite/Z7gXcMgX8A"
-          target="_blank"
-          rel="noreferrer"
-          className="mx-3 aspect-square h-[18px] w-[18px] cursor-pointer text-white hover:text-blue"
-        >
-          <DiscordIcon />
-        </a>
-        <a
-          href="https://medium.com/econialabs"
-          target="_blank"
-          rel="noreferrer"
-          className="mx-3 aspect-square h-[18px] w-[18px] cursor-pointer text-white hover:text-blue"
-        >
-          <MediumIcon />
-        </a>
-      </div>
-    </div>
-  );
-};
-
->>>>>>> 82204896
 export const StatsBar: React.FC<{
   allMarketData: ApiMarket[];
   selectedMarket: ApiMarket;
 }> = ({ allMarketData, selectedMarket }) => {
-<<<<<<< HEAD
-  const [isModalOpen, setIsModalOpen] = useState(false);
-  const { coinListClient } = useAptos();
-
-=======
   const router = useRouter();
   const [isModalOpen, setIsModalOpen] = useState(false);
   const { coinListClient } = useAptos();
@@ -151,7 +96,6 @@
     },
   );
 
->>>>>>> 82204896
   const { data } = useQuery(
     ["marketStats", selectedMarket],
     async () => {
@@ -164,19 +108,6 @@
       const res = await resProm;
       const priceRes = await priceProm;
 
-<<<<<<< HEAD
-      const baseAssetIcon = selectedMarket.base
-        ? coinListClient.getCoinInfoByFullName(
-            TypeTag.fromApiCoin(selectedMarket.base).toString(),
-          )?.logo_url
-        : DEFAULT_TOKEN_ICON;
-      const quoteAssetIcon =
-        coinListClient.getCoinInfoByFullName(
-          TypeTag.fromApiCoin(selectedMarket.quote).toString(),
-        )?.logo_url ?? DEFAULT_TOKEN_ICON;
-
-=======
->>>>>>> 82204896
       return {
         lastPrice: toDecimalPrice({
           price: new BigNumber(
@@ -197,11 +128,6 @@
             ? selectedMarket.base.symbol
             : selectedMarket.name.split("-")[0],
           quoteAsset: selectedMarket.quote.symbol,
-<<<<<<< HEAD
-          baseAssetIcon,
-          quoteAssetIcon,
-=======
->>>>>>> 82204896
           baseVolume: res.volume,
           quoteVolume: 68026950.84, // TODO: Mock data
         },
@@ -217,16 +143,6 @@
   return (
     <>
       <BaseModal
-<<<<<<< HEAD
-        open={isModalOpen}
-        onClose={() => {
-          setIsModalOpen(false);
-          false;
-        }}
-        showCloseButton={false}
-      >
-        <SelectMarketContent allMarketData={allMarketData} />
-=======
         isOpen={isModalOpen}
         onClose={() => {
           setIsModalOpen(false);
@@ -245,19 +161,13 @@
             router.push(`/trade/${name}`);
           }}
         />
->>>>>>> 82204896
       </BaseModal>
       <div className="flex justify-between border-b border-neutral-600 px-9 py-3">
         <div className="flex overflow-x-clip whitespace-nowrap">
           <div className="flex items-center">
             <MarketIconPair
-<<<<<<< HEAD
-              baseAssetIcon={data?.pairData.baseAssetIcon}
-              quoteAssetIcon={data?.pairData.quoteAssetIcon}
-=======
               baseAssetIcon={iconData?.baseAssetIcon}
               quoteAssetIcon={iconData?.quoteAssetIcon}
->>>>>>> 82204896
             />
             <div className="min-w-[160px]">
               <button
