[tool.poetry]
name = "econia-sdk"
<<<<<<< HEAD
version = "1.0.3"
=======
version = "1.0.5"
>>>>>>> 82204896
description = ""
authors = ["Econia Labs <developers@econialabs.com>"]
readme = "README.md"
packages = [{ include = "econia_sdk" }]

[tool.isort]
profile = "black"

[tool.poetry.dependencies]
aptos-sdk = "^0.6.4"
python = "^3.8"

[tool.poetry.group.dev.dependencies]
autoflake = "^2.2.0"
black = "^23.7.0"
isort = "^5.12.0"
mypy = "^1.4.1"

[tool.poetry.group.docs.dependencies]
pdoc = "^14.0.0"

[tool.poetry.scripts]
trade = "examples.trade:start"

[build-system]
requires = ["poetry-core"]
build-backend = "poetry.core.masonry.api"<|MERGE_RESOLUTION|>--- conflicted
+++ resolved
@@ -1,10 +1,6 @@
 [tool.poetry]
 name = "econia-sdk"
-<<<<<<< HEAD
-version = "1.0.3"
-=======
 version = "1.0.5"
->>>>>>> 82204896
 description = ""
 authors = ["Econia Labs <developers@econialabs.com>"]
 readme = "README.md"
