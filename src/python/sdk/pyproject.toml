--- conflicted
+++ resolved
@@ -1,10 +1,6 @@
 [tool.poetry]
 name = "econia-sdk"
-<<<<<<< HEAD
-version = "1.0.6"
-=======
 version = "1.0.7"
->>>>>>> bfaf8900
 description = ""
 authors = ["Econia Labs <developers@econialabs.com>"]
 readme = "README.md"
